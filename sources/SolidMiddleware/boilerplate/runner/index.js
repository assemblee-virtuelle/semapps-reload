'use strict';

const {
  ServiceBroker
} = require('moleculer');
const ApiGatewayService = require('moleculer-web');
<<<<<<< HEAD
const ldp = require('@semapps/ldp');
const activityPub = require('@semapps/activitypub');
const adminFuseki = require('@semapps/adminfuseki');
=======
const dummyServiceMath = require('@semapps/dummyservicemath');
const { OutboxService, Routes: ActivityPubRoutes } = require('@semapps/activitypub');
const TripleStoreService = require('@semapps/triplestore');
>>>>>>> 6f75ba4c
const os = require('os');
const hostname = os.hostname();
const fetch = require('node-fetch');
const express = require('express');

const start = async function() {
<<<<<<< HEAD
  let response = await fetch(process.env.CONFIG_URL);
  let config = await response.json();
  console.log(config);

  // Broker init
=======
  const response = await fetch('https://assemblee-virtuelle.gitlab.io/semappsconfig/local.json');
  const config = await response.json();
  console.log(config);

  // let transporter = process.env.TRANSPORTER || "TCP";
  const transporter = null;

>>>>>>> 6f75ba4c
  const broker = new ServiceBroker({
    nodeID: process.argv[2] || hostname + '-server',
    logger: console,
    transporter: transporter
  });

<<<<<<< HEAD
  //utils
  await broker.createService(adminFuseki, {
    settings: config
  });

  // LDP Service
  await broker.createService(ldp, {
    settings: config
  });
  await broker.createService({
    mixins: ApiGatewayService,
    settings: {
      port: 8080,
      routes: [ldp.routes]
    }
  });

  // ActivityPub service
  await broker.createService(activityPub, {
    settings: config
  });
  await broker.createService({
    mixins: ApiGatewayService,
    settings: {
      port: 3000,
      routes: [activityPub.routes]
    }
  });
=======
  broker.createService(dummyServiceMath);
  broker.createService(OutboxService, {
    settings: {
      homeUrl: config.homeUrl || 'http://localhost:3000/'
    }
  });
  broker.createService(TripleStoreService, {
    settings: {
      sparqlEndpoint: config.sparqlEndpoint,
      sparqlHeaders: {
        Authorization: 'Basic ' + Buffer.from(config.jenaUser + ':' + config.jenaPassword).toString('base64')
      }
    }
  });
  const routerService = broker.createService({
    mixins: ApiGatewayService,
    settings: {
      middleware: true,
      routes: [ActivityPubRoutes]
    }
  });

  broker.start();
>>>>>>> 6f75ba4c

  // start
  await broker.start();

<<<<<<< HEAD
  await broker.call('adminFuseki.initDataset',{dataset:config.mainDataset});
  console.log('Server started. nodeID: ', broker.nodeID, ' TRANSPORTER:', transporter, ' PID:', process.pid);

=======
  app.listen(3000, err => {
    if (err) return console.error(err);
    console.log('Listening on http://localhost:3000');
  });
>>>>>>> 6f75ba4c
};

start();<|MERGE_RESOLUTION|>--- conflicted
+++ resolved
@@ -1,46 +1,30 @@
 'use strict';
 
-const {
-  ServiceBroker
-} = require('moleculer');
+const { ServiceBroker } = require('moleculer');
 const ApiGatewayService = require('moleculer-web');
-<<<<<<< HEAD
 const ldp = require('@semapps/ldp');
-const activityPub = require('@semapps/activitypub');
 const adminFuseki = require('@semapps/adminfuseki');
-=======
-const dummyServiceMath = require('@semapps/dummyservicemath');
 const { OutboxService, Routes: ActivityPubRoutes } = require('@semapps/activitypub');
 const TripleStoreService = require('@semapps/triplestore');
->>>>>>> 6f75ba4c
 const os = require('os');
 const hostname = os.hostname();
 const fetch = require('node-fetch');
 const express = require('express');
 
 const start = async function() {
-<<<<<<< HEAD
-  let response = await fetch(process.env.CONFIG_URL);
-  let config = await response.json();
+  let urlConfig = process.env.CONFIG_URL ||  'https://assemblee-virtuelle.gitlab.io/semappsconfig/local.json'
+  const response = await fetch(urlConfig);
+  const config = await response.json();
   console.log(config);
 
   // Broker init
-=======
-  const response = await fetch('https://assemblee-virtuelle.gitlab.io/semappsconfig/local.json');
-  const config = await response.json();
-  console.log(config);
-
-  // let transporter = process.env.TRANSPORTER || "TCP";
   const transporter = null;
-
->>>>>>> 6f75ba4c
   const broker = new ServiceBroker({
     nodeID: process.argv[2] || hostname + '-server',
     logger: console,
     transporter: transporter
   });
 
-<<<<<<< HEAD
   //utils
   await broker.createService(adminFuseki, {
     settings: config
@@ -58,56 +42,33 @@
     }
   });
 
-  // ActivityPub service
-  await broker.createService(activityPub, {
-    settings: config
+  await broker.createService(OutboxService, {
+    settings: {
+      homeUrl: config.homeUrl || 'http://localhost:3000/'
+    }
+  });
+  await broker.createService(TripleStoreService, {
+    settings: {
+      sparqlEndpoint: config.sparqlEndpoint,
+      mainDataset : config.mainDataset,
+      sparqlHeaders: {
+        Authorization: 'Basic ' + Buffer.from(config.jenaUser + ':' + config.jenaPassword).toString('base64')
+      }
+    }
   });
   await broker.createService({
     mixins: ApiGatewayService,
     settings: {
       port: 3000,
-      routes: [activityPub.routes]
-    }
-  });
-=======
-  broker.createService(dummyServiceMath);
-  broker.createService(OutboxService, {
-    settings: {
-      homeUrl: config.homeUrl || 'http://localhost:3000/'
-    }
-  });
-  broker.createService(TripleStoreService, {
-    settings: {
-      sparqlEndpoint: config.sparqlEndpoint,
-      sparqlHeaders: {
-        Authorization: 'Basic ' + Buffer.from(config.jenaUser + ':' + config.jenaPassword).toString('base64')
-      }
-    }
-  });
-  const routerService = broker.createService({
-    mixins: ApiGatewayService,
-    settings: {
-      middleware: true,
       routes: [ActivityPubRoutes]
     }
   });
 
-  broker.start();
->>>>>>> 6f75ba4c
-
   // start
   await broker.start();
 
-<<<<<<< HEAD
   await broker.call('adminFuseki.initDataset',{dataset:config.mainDataset});
   console.log('Server started. nodeID: ', broker.nodeID, ' TRANSPORTER:', transporter, ' PID:', process.pid);
 
-=======
-  app.listen(3000, err => {
-    if (err) return console.error(err);
-    console.log('Listening on http://localhost:3000');
-  });
->>>>>>> 6f75ba4c
 };
-
 start();