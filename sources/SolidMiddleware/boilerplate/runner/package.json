--- conflicted
+++ resolved
@@ -11,15 +11,10 @@
   "license": "Apache-2.0",
   "dependencies": {
     "@semapps/activitypub": "^1.0.0",
-<<<<<<< HEAD
     "@semapps/ldp": "^1.0.0",
     "@semapps/adminfuseki": "^1.0.0",
-=======
-    "@semapps/dummyservicemath": "^1.0.0",
     "@semapps/triplestore": "^1.0.0",
->>>>>>> 6f75ba4c
     "express": "^4.17.1",
-    "jsonld": "^1.8.1",
     "moleculer": "^0.13.11",
     "moleculer-web": "^0.8.5",
     "node-fetch": "^2.6.0"
