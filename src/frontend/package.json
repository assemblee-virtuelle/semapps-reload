--- conflicted
+++ resolved
@@ -6,11 +6,7 @@
     "bootstrap": "lerna bootstrap",
     "build": "lerna run pre-publish && git add -A && git commit -m 'Build packages for distribution'",
     "version": "lerna version --force-publish='*' --exact --tag-version-prefix='frontend-v'",
-<<<<<<< HEAD
-    "publish": "lerna run pre-publish && lerna publish from-package --dist-tag latest",
-=======
-    "publish": "lerna publish from-package",
->>>>>>> 1b7b2f6b
+    "publish": "lerna publish from-package --dist-tag latest",
     "prettier": "prettier --single-quote --print-width 120 --write '**/*.js'",
     "link-all": "lerna exec --parallel --scope @semapps/** -- npm link",
     "unlink-all": "lerna exec --parallel --scope @semapps/** -- npm unlink"
