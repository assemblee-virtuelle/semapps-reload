--- conflicted
+++ resolved
@@ -3,12 +3,8 @@
   "version": "0.1.21",
   "private": true,
   "dependencies": {
-<<<<<<< HEAD
-    "@semapps/react-admin": "0.1.18",
+    "@semapps/react-admin": "0.1.21",
     "history": "4.10.1",
-=======
-    "@semapps/react-admin": "0.1.21",
->>>>>>> c88c5909
     "jwt-decode": "^2.2.0",
     "ra-input-markdown": "^1.1.5",
     "react": "^16.13.0",
