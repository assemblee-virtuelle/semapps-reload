--- conflicted
+++ resolved
@@ -1,14 +1,10 @@
 import React from 'react';
-<<<<<<< HEAD
+import { DateField, TextField } from 'react-admin';
+import { Avatar } from '@material-ui/core';
+import TaskIcon from '@material-ui/icons/PlaylistAddCheck';
 import { SimpleList } from '@semapps/archipelago-layout';
 import { ListWithPermissions } from '@semapps/auth-provider';
-=======
-import { List, SimpleList } from '@semapps/archipelago-layout';
-import { DateField, TextField, ReferenceArrayField, SingleFieldList, ChipField } from 'react-admin';
->>>>>>> 46726546
 import TaskFilterSidebar from './TaskFilterSidebar';
-import { Avatar } from '@material-ui/core';
-import TaskIcon from '@material-ui/icons/PlaylistAddCheck';
 
 const TaskList = props => (
   <ListWithPermissions aside={<TaskFilterSidebar />} {...props}>
@@ -16,7 +12,7 @@
       primaryText={record => record['pair:label']}
       secondaryText={record => (
         <>
-          Daedline : <DateField record={record} source="pair:dueDate" showTime />
+          Deadline : <DateField record={record} source="pair:dueDate" showTime />
         </>
       )}
       tertiaryText={record => (
