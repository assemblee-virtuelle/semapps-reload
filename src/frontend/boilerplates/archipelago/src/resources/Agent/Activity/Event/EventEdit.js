--- conflicted
+++ resolved
@@ -1,12 +1,7 @@
 import React from 'react';
-<<<<<<< HEAD
-import { SimpleForm, TextInput, DateTimeInput } from 'react-admin';
+import { SimpleForm, TextInput } from 'react-admin';
+import frLocale from 'date-fns/locale/fr';
 import { MarkdownInput } from '@semapps/markdown-components';
-=======
-import { SimpleForm, TextInput } from 'react-admin';
-import MarkdownInput from 'ra-input-markdown';
-import frLocale from 'date-fns/locale/fr';
->>>>>>> c4c1fd2d
 import { Edit } from '@semapps/archipelago-layout';
 import { DateTimeInput } from '@semapps/date-components';
 import { ActorsInput, ThemesInput } from '../../../../pair';
