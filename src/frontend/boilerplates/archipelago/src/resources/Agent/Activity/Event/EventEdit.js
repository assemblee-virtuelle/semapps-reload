import React from 'react';
import { SimpleForm, TextInput } from 'react-admin';
import MarkdownInput from 'ra-input-markdown';
import DateFnsUtils from '@date-io/date-fns';
import frLocale from "date-fns/locale/fr";
import { Edit } from '@semapps/archipelago-layout';
<<<<<<< HEAD
import { DateTimeInput } from '@semapps/date-components';
import { ActorsInput, ThemesInput } from '../../../../inputs';
=======
import { ActorsInput, ThemesInput } from '../../../../pair';
>>>>>>> c4324a15
import EventTitle from './EventTitle';

const EventEdit = props => (
  <Edit title={<EventTitle />} {...props}>
    <SimpleForm redirect="show">
      <TextInput source="pair:label" fullWidth />
      <TextInput source="pair:comment" fullWidth />
      <MarkdownInput multiline source="pair:description" fullWidth />
      <TextInput source="pair:aboutPage" fullWidth />
      <DateTimeInput source="pair:startDate" options={{ format: 'DD/MM/YYYY', ampm: false }} providerOptions={{ dateAdapter: DateFnsUtils }} fullWidth />
      <DateTimeInput source="pair:endDate" options={{ format: 'DD/MM/YYYY' }} fullWidth />
      <ActorsInput source="pair:involves" />
      <ThemesInput source="pair:hasTopic" />
    </SimpleForm>
  </Edit>
);

export default EventEdit;<|MERGE_RESOLUTION|>--- conflicted
+++ resolved
@@ -4,12 +4,8 @@
 import DateFnsUtils from '@date-io/date-fns';
 import frLocale from "date-fns/locale/fr";
 import { Edit } from '@semapps/archipelago-layout';
-<<<<<<< HEAD
 import { DateTimeInput } from '@semapps/date-components';
-import { ActorsInput, ThemesInput } from '../../../../inputs';
-=======
 import { ActorsInput, ThemesInput } from '../../../../pair';
->>>>>>> c4324a15
 import EventTitle from './EventTitle';
 
 const EventEdit = props => (
