import React from 'react';
import { ImageInput, SelectInput, TextInput, TabbedForm, FormTab } from 'react-admin';
import MarkdownInput from 'ra-input-markdown';
import { EditWithPermissions } from '@semapps/auth-provider';
import { ActorsInput, DocumentsInput, ThemesInput, ResourcesInput } from '../../../../pair';
import ProjectTitle from './ProjectTitle';
import { ImageField, ReferenceInput } from '@semapps/semantic-data-provider';

const ProjectEdit = props => (
<<<<<<< HEAD
  <EditWithPermissions title={<ProjectTitle />} {...props}>
    <SimpleForm redirect="show">
      <TextInput source="pair:label" fullWidth />
      <TextInput source="pair:comment" fullWidth />
      <MarkdownInput multiline source="pair:description" fullWidth />
      <ReferenceInput reference="Status" source="pair:hasStatus" filter={{ a: 'pair:ProjectStatus' }}>
        <SelectInput optionText="pair:label" />
      </ReferenceInput>
      <TextInput source="pair:homePage" fullWidth />
      <ImageInput source="image" accept="image/*">
        <ImageField source="src" />
      </ImageInput>
      <ActorsInput source="pair:involves" />
      <ResourcesInput source="pair:needs" />
      <DocumentsInput source="pair:documentedBy" />
      <ThemesInput source="pair:hasTopic" />
    </SimpleForm>
  </EditWithPermissions>
=======
  <Edit title={<ProjectTitle />} {...props}>
    <TabbedForm redirect="show">
      <FormTab label="Données">
        <TextInput source="pair:label" fullWidth />
        <TextInput source="pair:comment" fullWidth />
        <MarkdownInput multiline source="pair:description" fullWidth />
        <ReferenceInput reference="Status" source="pair:hasStatus" filter={{ a: 'pair:ProjectStatus' }}>
          <SelectInput optionText="pair:label" />
        </ReferenceInput>
        <TextInput source="pair:homePage" fullWidth />
        <ImageInput source="image" accept="image/*">
          <ImageField source="src" />
        </ImageInput>
      </FormTab>
      <FormTab label="Relations">
        <ActorsInput source="pair:involves" />
        <ResourcesInput source="pair:needs" />
        <DocumentsInput source="pair:documentedBy" />
        <ThemesInput source="pair:hasTopic" />
      </FormTab>
    </TabbedForm>
  </Edit>
>>>>>>> 4a770cda
);

export default ProjectEdit;<|MERGE_RESOLUTION|>--- conflicted
+++ resolved
@@ -7,27 +7,7 @@
 import { ImageField, ReferenceInput } from '@semapps/semantic-data-provider';
 
 const ProjectEdit = props => (
-<<<<<<< HEAD
   <EditWithPermissions title={<ProjectTitle />} {...props}>
-    <SimpleForm redirect="show">
-      <TextInput source="pair:label" fullWidth />
-      <TextInput source="pair:comment" fullWidth />
-      <MarkdownInput multiline source="pair:description" fullWidth />
-      <ReferenceInput reference="Status" source="pair:hasStatus" filter={{ a: 'pair:ProjectStatus' }}>
-        <SelectInput optionText="pair:label" />
-      </ReferenceInput>
-      <TextInput source="pair:homePage" fullWidth />
-      <ImageInput source="image" accept="image/*">
-        <ImageField source="src" />
-      </ImageInput>
-      <ActorsInput source="pair:involves" />
-      <ResourcesInput source="pair:needs" />
-      <DocumentsInput source="pair:documentedBy" />
-      <ThemesInput source="pair:hasTopic" />
-    </SimpleForm>
-  </EditWithPermissions>
-=======
-  <Edit title={<ProjectTitle />} {...props}>
     <TabbedForm redirect="show">
       <FormTab label="Données">
         <TextInput source="pair:label" fullWidth />
@@ -48,8 +28,7 @@
         <ThemesInput source="pair:hasTopic" />
       </FormTab>
     </TabbedForm>
-  </Edit>
->>>>>>> 4a770cda
+  </EditWithPermissions>
 );
 
 export default ProjectEdit;