import { PairResourceCreate } from '../../../../pair';
import OrganizationEdit from './OrganizationEdit';
import OrganizationList from './OrganizationList';
import OrganizationShow from './OrganizationShow';
import HomeIcon from '@material-ui/icons/Home';

export default {
  config: {
    list: OrganizationList,
    show: OrganizationShow,
    create: PairResourceCreate,
    edit: OrganizationEdit,
    icon: HomeIcon,
    options: {
      label: 'Organisations',
      parent: 'Actor'
    }
  },
  dataModel: {
    types: ['pair:Organization'],
    containerUri: process.env.REACT_APP_MIDDLEWARE_URL + 'organizations',
    dereference: ['pair:hasLocation/pair:hasPostalAddress', 'pair:organizationOfMembership'],
    slugField: 'pair:label',
    forceArray: ['pair:organizationOfMembership']
  },
  translations: {
    fr: {
      name: 'Organisation |||| Organisations',
      fields: {
        'pair:label': 'Nom',
        'pair:comment': 'Courte description',
        'pair:description': 'Description',
        'pair:homePage': 'Site web',
        image: 'Logo',
<<<<<<< HEAD
        'pair:affiliates': 'Membres',
        'pair:partnerOf': 'Partenaires',
        'pair:involvedIn': 'Participe à',
        'pair:hasTopic': 'Thèmes',
        'pair:documentedBy': 'Documents',
        'pair:hasLocation': 'Adresse',
        'pair:organizationOfMembership' : 'Membres avec Role',
        'pair:membershipActor':'Membre',
        'pair:membershipRole':'Role'
=======
        'pair:affiliates': 'A pour membres',
        'pair:partnerOf': 'Partenaire de',
        'pair:involvedIn': 'Impliqué dans',
        'pair:hasTopic': 'A pour thème',
        'pair:documentedBy': 'Documenté par',
        'pair:hasLocation': 'Adresse'
>>>>>>> bab2ddb6
      }
    }
  }
};<|MERGE_RESOLUTION|>--- conflicted
+++ resolved
@@ -32,24 +32,15 @@
         'pair:description': 'Description',
         'pair:homePage': 'Site web',
         image: 'Logo',
-<<<<<<< HEAD
-        'pair:affiliates': 'Membres',
-        'pair:partnerOf': 'Partenaires',
-        'pair:involvedIn': 'Participe à',
-        'pair:hasTopic': 'Thèmes',
-        'pair:documentedBy': 'Documents',
-        'pair:hasLocation': 'Adresse',
-        'pair:organizationOfMembership' : 'Membres avec Role',
-        'pair:membershipActor':'Membre',
-        'pair:membershipRole':'Role'
-=======
         'pair:affiliates': 'A pour membres',
         'pair:partnerOf': 'Partenaire de',
         'pair:involvedIn': 'Impliqué dans',
         'pair:hasTopic': 'A pour thème',
         'pair:documentedBy': 'Documenté par',
-        'pair:hasLocation': 'Adresse'
->>>>>>> bab2ddb6
+        'pair:hasLocation': 'Adresse',
+        'pair:organizationOfMembership' : 'Membres avec Role',
+        'pair:membershipActor':'Membre',
+        'pair:membershipRole':'Role'
       }
     }
   }
