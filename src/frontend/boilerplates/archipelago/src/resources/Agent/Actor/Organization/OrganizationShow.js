import React from 'react';
<<<<<<< HEAD
import { TextField, UrlField, ChipField, SingleFieldList, SimpleList, Labeled } from 'react-admin';
import { Grid, Typography } from '@material-ui/core';
=======
import { TextField, UrlField, ChipField, SingleFieldList, SimpleList } from 'react-admin';
import { Grid } from '@material-ui/core';
>>>>>>> 37fc514d
import {
  MainList,
  SideList,
  Hero,
  GridList,
  Show,
  MarkdownField,
  AvatarField,
<<<<<<< HEAD
  UserIcon,
  RightLabel
=======
  SeparatedListField
>>>>>>> 37fc514d
} from '@semapps/archipelago-layout';
import { MapField } from '@semapps/geo-components';
import {
  ReferenceArrayField,
  ReferenceField,
  GroupedArrayField,
  FilteredArrayField
} from '@semapps/semantic-data-provider';
import OrganizationTitle from './OrganizationTitle';
import DescriptionIcon from '@material-ui/icons/Description';
import HomeIcon from '@material-ui/icons/Home';

const OrganizationShow = props => (
  <Show title={<OrganizationTitle />} {...props}>
    <Grid container spacing={5}>
      <Grid item xs={12} sm={9}>
        <Hero image="image">
          <TextField source="pair:comment" />
          <UrlField source="pair:homePage" />
          <ReferenceArrayField reference="Type" source="pair:hasType">
            <SeparatedListField linkType={false}>
              <TextField source="pair:label" />
            </SeparatedListField>
          </ReferenceArrayField>
        </Hero>
        <MainList>
          <MarkdownField source="pair:description" />
          <ReferenceArrayField reference="Document" source="pair:documentedBy">
            <SimpleList
              primaryText={record => record && record['pair:label']}
              leftIcon={() => <DescriptionIcon />}
              linkType="show"
            />
          </ReferenceArrayField>
          <MapField
            source="pair:hasLocation"
            address={record => record['pair:hasLocation'] && record['pair:hasLocation']['pair:label']}
            latitude={record => record['pair:hasLocation'] && record['pair:hasLocation']['pair:latitude']}
            longitude={record => record['pair:hasLocation'] && record['pair:hasLocation']['pair:longitude']}
          />
        </MainList>
      </Grid>
      <Grid item xs={12} sm={3}>
        <SideList>
<<<<<<< HEAD
          <GroupedArrayField
            source="pair:organizationOfMembership"
            groupReference="MembershipRole"
            groupComponent={({ record, ...otherProps }) => <RightLabel label={record['pair:label']} />}
            filterProperty="pair:membershipRole"
            addLabel={false}
          >
            <SingleFieldList linkType={false}>
              <ReferenceField reference="Person" source="pair:membershipActor" link="show">
                <AvatarField
                  label={record => `${record['pair:firstName']} ${record['pair:lastName']}`}
                  image="image"
                  classes={{
                    parent: {
                      width: '100px',
                      margin: '10px'
                    }
                  }}
                />
              </ReferenceField>
            </SingleFieldList>
          </GroupedArrayField>
=======
          <ReferenceArrayField reference="Person" source="pair:affiliates">
            <GridList xs={6} linkType="show">
              <AvatarField label="pair:label" image="image" />
            </GridList>
          </ReferenceArrayField>
>>>>>>> 37fc514d
          <ReferenceArrayField reference="Organization" source="pair:partnerOf">
            <GridList xs={6} linkType="show">
              <AvatarField label="pair:label" image="image">
                <HomeIcon />
              </AvatarField>
            </GridList>
          </ReferenceArrayField>
          <ReferenceArrayField reference="Activity" source="pair:involvedIn">
            <SingleFieldList linkType="show">
              <ChipField source="pair:label" color="secondary" />
            </SingleFieldList>
          </ReferenceArrayField>
          <ReferenceArrayField reference="Theme" source="pair:hasTopic">
            <SingleFieldList linkType="show">
              <ChipField source="pair:label" color="secondary" />
            </SingleFieldList>
          </ReferenceArrayField>
        </SideList>
      </Grid>
    </Grid>
  </Show>
);

export default OrganizationShow;<|MERGE_RESOLUTION|>--- conflicted
+++ resolved
@@ -1,11 +1,6 @@
 import React from 'react';
-<<<<<<< HEAD
-import { TextField, UrlField, ChipField, SingleFieldList, SimpleList, Labeled } from 'react-admin';
-import { Grid, Typography } from '@material-ui/core';
-=======
 import { TextField, UrlField, ChipField, SingleFieldList, SimpleList } from 'react-admin';
 import { Grid } from '@material-ui/core';
->>>>>>> 37fc514d
 import {
   MainList,
   SideList,
@@ -14,12 +9,8 @@
   Show,
   MarkdownField,
   AvatarField,
-<<<<<<< HEAD
-  UserIcon,
+  SeparatedListField,
   RightLabel
-=======
-  SeparatedListField
->>>>>>> 37fc514d
 } from '@semapps/archipelago-layout';
 import { MapField } from '@semapps/geo-components';
 import {
@@ -64,7 +55,6 @@
       </Grid>
       <Grid item xs={12} sm={3}>
         <SideList>
-<<<<<<< HEAD
           <GroupedArrayField
             source="pair:organizationOfMembership"
             groupReference="MembershipRole"
@@ -87,13 +77,6 @@
               </ReferenceField>
             </SingleFieldList>
           </GroupedArrayField>
-=======
-          <ReferenceArrayField reference="Person" source="pair:affiliates">
-            <GridList xs={6} linkType="show">
-              <AvatarField label="pair:label" image="image" />
-            </GridList>
-          </ReferenceArrayField>
->>>>>>> 37fc514d
           <ReferenceArrayField reference="Organization" source="pair:partnerOf">
             <GridList xs={6} linkType="show">
               <AvatarField label="pair:label" image="image">
