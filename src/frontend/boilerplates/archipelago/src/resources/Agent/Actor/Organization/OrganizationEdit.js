--- conflicted
+++ resolved
@@ -1,15 +1,9 @@
 import React from 'react';
-<<<<<<< HEAD
-import { SimpleForm, TextInput, ImageInput } from 'react-admin';
+import { SimpleForm, TextInput, ImageInput, AutocompleteInput, SelectInput } from 'react-admin';
 import { MarkdownInput } from '@semapps/markdown-components';
-=======
-import { SimpleForm, TextInput, ImageInput, AutocompleteInput, ReferenceInput, SelectInput } from 'react-admin';
-import MarkdownInput from 'ra-input-markdown';
->>>>>>> 286de7db
 import { Edit } from '@semapps/archipelago-layout';
-import { ImageField, ReificationArrayInput } from '@semapps/semantic-data-provider';
+import { ImageField, ReferenceInput, ReificationArrayInput } from '@semapps/semantic-data-provider';
 import {
-  UsersInput,
   OrganizationsInput,
   EventsInput,
   ThemesInput,
