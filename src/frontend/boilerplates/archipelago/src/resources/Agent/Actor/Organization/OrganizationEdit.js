import React from 'react';
import { SimpleForm, TextInput, ImageInput, AutocompleteInput, ReferenceInput, SelectInput } from 'react-admin';
import MarkdownInput from 'ra-input-markdown';
import { Edit } from '@semapps/archipelago-layout';
import { ImageField, ReificationArrayInput } from '@semapps/semantic-data-provider';
import {
  UsersInput,
  OrganizationsInput,
  EventsInput,
  ThemesInput,
  DocumentsInput,
  PairLocationInput
} from '../../../../pair';
import OrganizationTitle from './OrganizationTitle';

export const OrganizationEdit = props => {
  return (
    <Edit title={<OrganizationTitle />} {...props}>
      <SimpleForm redirect="show">
        <TextInput source="pair:label" fullWidth />
        <TextInput source="pair:comment" fullWidth />
        <MarkdownInput multiline source="pair:description" fullWidth />
        <TextInput source="pair:homePage" fullWidth />
        <ImageInput source="image" accept="image/*">
          <ImageField source="src" />
        </ImageInput>
        <ReificationArrayInput source="pair:organizationOfMembership" reificationClass="pair:MembershipAssociation">
          <ReferenceInput reference="Person" source="pair:membershipActor">
            <AutocompleteInput
              optionText={record => record && `${record['pair:firstName']} ${record['pair:lastName']}`}
<<<<<<< HEAD
              shouldRenderSuggestions={value => value && value.length > 1}
            />
          </ReferenceInput>
          <ReferenceInput reference="MembershipRole" source="pair:membershipRole">
            <SelectInput
              optionText="pair:label"
            />
=======
            />
          </ReferenceInput>
          <ReferenceInput reference="MembershipRole" source="pair:membershipRole">
            <SelectInput optionText="pair:label" shouldRenderSuggestions={value => value && value.length > 1} />
>>>>>>> c14d7ffa
          </ReferenceInput>
        </ReificationArrayInput>
        <OrganizationsInput source="pair:partnerOf" />
        <EventsInput source="pair:involvedIn" />
        <ThemesInput source="pair:hasTopic" />
        <DocumentsInput source="pair:documentedBy" />
        <PairLocationInput source="pair:hasLocation" fullWidth />
      </SimpleForm>
    </Edit>
  );
};

export default OrganizationEdit;<|MERGE_RESOLUTION|>--- conflicted
+++ resolved
@@ -28,20 +28,11 @@
           <ReferenceInput reference="Person" source="pair:membershipActor">
             <AutocompleteInput
               optionText={record => record && `${record['pair:firstName']} ${record['pair:lastName']}`}
-<<<<<<< HEAD
               shouldRenderSuggestions={value => value && value.length > 1}
             />
           </ReferenceInput>
           <ReferenceInput reference="MembershipRole" source="pair:membershipRole">
-            <SelectInput
-              optionText="pair:label"
-            />
-=======
-            />
-          </ReferenceInput>
-          <ReferenceInput reference="MembershipRole" source="pair:membershipRole">
-            <SelectInput optionText="pair:label" shouldRenderSuggestions={value => value && value.length > 1} />
->>>>>>> c14d7ffa
+            <SelectInput optionText="pair:label" />
           </ReferenceInput>
         </ReificationArrayInput>
         <OrganizationsInput source="pair:partnerOf" />
