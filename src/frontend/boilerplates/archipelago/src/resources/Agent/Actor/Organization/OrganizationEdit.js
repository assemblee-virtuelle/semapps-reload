--- conflicted
+++ resolved
@@ -1,12 +1,8 @@
 import React from 'react';
 import { SimpleForm, TextInput, ImageInput, AutocompleteInput, SelectInput } from 'react-admin';
 import MarkdownInput from 'ra-input-markdown';
-import { Edit } from '@semapps/archipelago-layout';
-<<<<<<< HEAD
-import { ImageField, ReificationArrayInput } from '@semapps/semantic-data-provider';
-=======
+import { Edit, RightLabel } from '@semapps/archipelago-layout';
 import { ImageField, ReferenceInput, ReificationArrayInput } from '@semapps/semantic-data-provider';
->>>>>>> 37fc514d
 import { OrganizationsInput, EventsInput, ThemesInput, DocumentsInput, PairLocationInput } from '../../../../pair';
 import OrganizationTitle from './OrganizationTitle';
 
@@ -26,7 +22,10 @@
         </ImageInput>
         <ReificationArrayInput source="pair:organizationOfMembership" reificationClass="pair:MembershipAssociation">
           <ReferenceInput reference="Person" source="pair:membershipActor">
-            <AutocompleteInput optionText="pair:label" shouldRenderSuggestions={value => value && value.length > 1} />
+            <AutocompleteInput
+              optionText={record => record && `${record['pair:firstName']} ${record['pair:lastName']}`}
+              shouldRenderSuggestions={value => value && value.length > 1}
+            />
           </ReferenceInput>
           <ReferenceInput reference="MembershipRole" source="pair:membershipRole">
             <SelectInput optionText="pair:label" />
