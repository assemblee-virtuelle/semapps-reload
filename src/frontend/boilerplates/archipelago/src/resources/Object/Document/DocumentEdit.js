--- conflicted
+++ resolved
@@ -7,19 +7,7 @@
 import DocumentTitle from './DocumentTitle';
 
 export const DocumentEdit = props => (
-<<<<<<< HEAD
   <EditWithPermissions title={<DocumentTitle />} {...props}>
-    <SimpleForm redirect="show">
-      <TextInput source="pair:label" fullWidth />
-      <MarkdownInput multiline source="pair:description" fullWidth />
-      <ReferenceInput reference="Type" source="pair:hasType" filter={{ a: 'pair:DocumentType' }}>
-        <SelectInput optionText="pair:label" />
-      </ReferenceInput>
-      <AgentsInput source="pair:documents" />
-    </SimpleForm>
-  </EditWithPermissions>
-=======
-  <Edit title={<DocumentTitle />} {...props}>
     <TabbedForm redirect="show">
       <FormTab label="Données">
         <TextInput source="pair:label" fullWidth />
@@ -32,8 +20,7 @@
         <AgentsInput source="pair:documents" />
       </FormTab>
     </TabbedForm>
-  </Edit>
->>>>>>> 4a770cda
+  </EditWithPermissions>
 );
 
 export default DocumentEdit;