--- conflicted
+++ resolved
@@ -13,12 +13,14 @@
   };
 
   const [typeState, setTypeState] = useState(type);
+  const [search,setSearch]= useState();
   const resourceConfig = resourcesTypes[typeState];
   const [body, setBody] = useState(`${computeRootSparql(resourcesTypes[type])}}`);
   const uri = 'http://localhost:3000/sparql/';
 
   useEffect(() => {
     setBody(`${computeRootSparql(resourcesTypes[type])}}`);
+    setSearch(undefined);
     setTypeState(type);
   }, [type]);
 
@@ -28,21 +30,20 @@
     onlyArray: true
   });
 
-  const search = async values => {
+
+
+  const searchSubmit = async values => {
     let newRequest;
     if (values.searchInput === undefined) {
       newRequest = `${computeRootSparql(resourceConfig)}}`;
     } else {
+      setSearch(values.searchInput);
       newRequest = `${computeRootSparql(resourceConfig)}. FILTER regex(str(?o), "${values.searchInput}")}`;
     }
     setBody(newRequest);
   };
 
-<<<<<<< HEAD
-=======
-  console.log(typeState);
 
->>>>>>> 1c8eae95
   return (
     <Page>
       <h2 className="mb-3">
@@ -58,10 +59,11 @@
       </h2>
       <div className="mb-3">
         <Form
-          onSubmit={search}
+          onSubmit={searchSubmit}
+          initialValues={{searchInput:search}}
           render={({ handleSubmit }) => (
             <form onSubmit={handleSubmit}>
-              <Field name="searchInput" component="input" type="text" className="form-control" id="searchInput" />
+              <Field name="searchInput" component="input" type="text" className="form-control" id="searchInput" value={search} />
               <button type="submit" className="btn btn-primary w-100">
                 Rechercher
               </button>
@@ -69,7 +71,7 @@
           )}
         />
       </div>
-      {data &&
+      { data &&
         data.map(resourceUri => (
           <div key={resourceUri}>
             <ResourcePreview resourceUri={resourceUri} type={typeState} /> <br />
