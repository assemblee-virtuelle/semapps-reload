{
  "name": "dms",
  "version": "0.1.0",
  "private": true,
  "dependencies": {
    "@testing-library/jest-dom": "^4.2.4",
    "@testing-library/react": "^9.3.2",
    "@testing-library/user-event": "^7.1.2",
<<<<<<< HEAD
    "final-form-calculate": "^1.3.1",
=======
    "jsonld": "^3.0.1",
>>>>>>> 86e98d17
    "jwt-decode": "^2.2.0",
    "ra-input-markdown": "^1.1.5",
    "react": "^16.13.0",
    "react-admin": "^3.2.4",
    "react-dom": "^16.13.0",
    "react-scripts": "3.4.0"
  },
  "scripts": {
    "start": "react-scripts start",
    "build": "react-scripts build",
    "test": "react-scripts test",
    "eject": "react-scripts eject"
  },
  "eslintConfig": {
    "extends": "react-app"
  },
  "browserslist": {
    "production": [
      ">0.2%",
      "not dead",
      "not op_mini all"
    ],
    "development": [
      "last 1 chrome version",
      "last 1 firefox version",
      "last 1 safari version"
    ]
  }
}<|MERGE_RESOLUTION|>--- conflicted
+++ resolved
@@ -6,11 +6,8 @@
     "@testing-library/jest-dom": "^4.2.4",
     "@testing-library/react": "^9.3.2",
     "@testing-library/user-event": "^7.1.2",
-<<<<<<< HEAD
+    "jsonld": "^3.0.1",
     "final-form-calculate": "^1.3.1",
-=======
-    "jsonld": "^3.0.1",
->>>>>>> 86e98d17
     "jwt-decode": "^2.2.0",
     "ra-input-markdown": "^1.1.5",
     "react": "^16.13.0",
