--- conflicted
+++ resolved
@@ -12,24 +12,14 @@
 function App() {
   return (
     <Admin
-<<<<<<< HEAD
-      dataProvider={ldpDataProvider('http://localhost:3000/ldp/', 'pair', httpClient)}
-      authProvider={authProvider('http://localhost:3000')}
-      logoutButton={LogoutButton}
-    >
-      <Resource name="Project" list={ProjectList} edit={ProjectEdit} create={ProjectCreate} icon={ProjectIcon} options={{ label: 'Projets' }}/>
-      {/*<Resource name="Organization" list={OrganizationList} edit={OrganizationEdit} create={OrganizationCreate} icon={OrganizationIcon} options={{ label: 'Organisations' }}/>*/}
-      {/*<Resource name="Person" list={PersonList} icon={PersonIcon} options={{ label: 'Contributeurs' }}/>*/}
-=======
       dataProvider={ldpDataProvider(process.env.REACT_APP_MIDDLEWARE_URL + 'ldp/', httpClient)}
       authProvider={authProvider(process.env.REACT_APP_MIDDLEWARE_URL)}
       logoutButton={LogoutButton}
     >
       <Resource name="pairv1-Project" list={ProjectList} edit={ProjectEdit} create={ProjectCreate} icon={ProjectIcon} options={{ label: 'Projets' }}/>
-      <Resource name="pairv1-Organization" list={OrganizationList} edit={OrganizationEdit} create={OrganizationCreate} icon={OrganizationIcon} options={{ label: 'Organisations' }}/>
-      <Resource name="pairv1-Person" list={PersonList} icon={PersonIcon} options={{ label: 'Contributeurs' }}/>
-      <Resource name="skos-Concept"list={ConceptList} icon={ConceptIcon} options={{ label: 'Concepts' }}/>
->>>>>>> 4568f8b6
+      {/*<Resource name="pairv1-Organization" list={OrganizationList} edit={OrganizationEdit} create={OrganizationCreate} icon={OrganizationIcon} options={{ label: 'Organisations' }}/>*/}
+      {/*<Resource name="pairv1-Person" list={PersonList} icon={PersonIcon} options={{ label: 'Contributeurs' }}/>*/}
+      {/*<Resource name="skos-Concept"list={ConceptList} icon={ConceptIcon} options={{ label: 'Concepts' }}/>*/}
     </Admin>
   );
 }
