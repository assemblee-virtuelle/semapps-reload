--- conflicted
+++ resolved
@@ -2,7 +2,6 @@
 import { Admin, Resource } from 'react-admin';
 import { dataProvider, authProvider, httpClient } from './semapps';
 import LogoutButton from './auth/LogoutButton';
-<<<<<<< HEAD
 import { ActorList, ActorShow, ActorIcon } from './resources/actors';
 import { ActivityList, ActivityIcon } from './resources/activities';
 import { ActionList, ActionShow, ActionEdit, ActionIcon } from './resources/actions';
@@ -33,48 +32,21 @@
     containerUri: process.env.REACT_APP_MIDDLEWARE_URL + 'objects/themes'
   }
 };
-=======
-import { ProjectList, ProjectEdit, ProjectCreate, ProjectIcon } from './resources/projects';
-import { OrganizationList, OrganizationEdit, OrganizationCreate, OrganizationIcon } from './resources/organizations';
-import { PersonList, PersonIcon } from './resources/persons';
-import { ConceptList, ConceptIcon } from './resources/concepts';
-import resources from './config/resources';
-import ontologies from './config/ontologies';
->>>>>>> 86e98d17
 
 function App() {
   return (
     <Admin
-<<<<<<< HEAD
-      dataProvider={dataProvider(process.env.REACT_APP_MIDDLEWARE_URL, httpClient, resourcesMap)}
-=======
       dataProvider={dataProvider({
         sparqlEndpoint: process.env.REACT_APP_MIDDLEWARE_URL + 'sparql',
         httpClient,
         resources,
         ontologies
       })}
->>>>>>> 86e98d17
       authProvider={authProvider(process.env.REACT_APP_MIDDLEWARE_URL)}
       logoutButton={LogoutButton}
     >
-      <Resource name="Actor" list={ActorList} show={ActorShow} icon={ActorIcon} options={{ label: 'Acteurs' }} />
-      <Resource name="Activity" list={ActivityList} icon={ActivityIcon} options={{ label: 'Activités' }} />
       <Resource
         name="Project"
-<<<<<<< HEAD
-        list={ActionList}
-        show={ActionShow}
-        edit={ActionEdit}
-        icon={ActionIcon}
-        options={{ label: 'Actions' }}
-      />
-      <Resource name="Note" list={NoteList} edit={NoteEdit} icon={NoteIcon} options={{ label: 'Actualités' }} />
-      <Resource name="Theme" list={ThemeList} icon={ThemeIcon} options={{ label: 'Thèmes' }} />
-      {/*<Resource name="pairv1-Organization" list={OrganizationList} edit={OrganizationEdit} create={OrganizationCreate} icon={OrganizationIcon} options={{ label: 'Organisations' }}/>*/}
-      {/*<Resource name="pairv1-Person" list={PersonList} icon={PersonIcon} options={{ label: 'Contributeurs' }}/>*/}
-      {/*<Resource name="skos-Concept"list={ConceptList} icon={ConceptIcon} options={{ label: 'Concepts' }}/>*/}
-=======
         list={ProjectList}
         edit={ProjectEdit}
         create={ProjectCreate}
@@ -92,7 +64,6 @@
       <Resource name="Person" list={PersonList} icon={PersonIcon} options={{ label: 'Contributeurs' }} />
       <Resource name="Concept" list={ConceptList} icon={ConceptIcon} options={{ label: 'Concepts' }} />
       <Resource name="Agent" />
->>>>>>> 86e98d17
     </Admin>
   );
 }
