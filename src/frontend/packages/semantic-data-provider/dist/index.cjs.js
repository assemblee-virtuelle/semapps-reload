--- conflicted
+++ resolved
@@ -8,7 +8,7 @@
 var $3pVuQ$jwtdecode = require("jwt-decode");
 var $3pVuQ$reactadmin = require("react-admin");
 var $3pVuQ$react = require("react");
-var $3pVuQ$reactjsxdevruntime = require("react/jsx-dev-runtime");
+var $3pVuQ$reactjsxruntime = require("react/jsx-runtime");
 var $3pVuQ$muistylesmakeStyles = require("@mui/styles/makeStyles");
 
 function $parcel$export(e, n, v, s) {
@@ -28,8 +28,8 @@
 $parcel$export(module.exports, "useDataModels", () => $8d622cbd05acb834$export$2e2bcd8739ae039);
 $parcel$export(module.exports, "useDataServers", () => $9b817943cd488c90$export$2e2bcd8739ae039);
 $parcel$export(module.exports, "FilterHandler", () => $f763906f9b20f2d8$export$2e2bcd8739ae039);
-$parcel$export(module.exports, "GroupedReferenceHandler", () => $b4703fef6d6af456$exports.default);
-$parcel$export(module.exports, "ReificationArrayInput", () => $030f1232f6810456$exports.default);
+$parcel$export(module.exports, "GroupedReferenceHandler", () => $b4703fef6d6af456$export$2e2bcd8739ae039);
+$parcel$export(module.exports, "ReificationArrayInput", () => $030f1232f6810456$export$2e2bcd8739ae039);
 
 
 const $3db7a4510a668a04$var$fetchResource = async (resourceUri, config)=>{
@@ -506,11 +506,7 @@
                 node: node,
                 parentNode: parentNode,
                 query: query,
-<<<<<<< HEAD
-                filter: ""
-=======
                 filter: "" // `FILTER(isBLANK(?s${varName})) .`
->>>>>>> bfa89ad8
             });
         }
         return {
@@ -533,7 +529,6 @@
 
 
 
-<<<<<<< HEAD
 const $3b137d792e8838ac$var$buildAutoDetectBlankNodesQuery = (depth, baseQuery)=>{
     const construct = [
         ...baseQuery.construct
@@ -576,8 +571,6 @@
 
 
 
-=======
->>>>>>> bfa89ad8
 const { literal: $33c37185da3771a9$var$literal, namedNode: $33c37185da3771a9$var$namedNode, triple: $33c37185da3771a9$var$triple, variable: $33c37185da3771a9$var$variable } = (0, ($parcel$interopDefault($3pVuQ$rdfjsdatamodel)));
 const $33c37185da3771a9$var$generator = new (0, $3pVuQ$sparqljs.Generator)({
 });
@@ -588,7 +581,6 @@
     "_servers",
     "_predicates"
 ];
-<<<<<<< HEAD
 const $33c37185da3771a9$var$buildSparqlQuery = ({ containers: containers, params: params, dataModel: dataModel, ontologies: ontologies })=>{
     const blankNodes = params.filter?.blankNodes || dataModel.list?.blankNodes;
     const predicates = params.filter?._predicates || dataModel.list?.predicates;
@@ -597,9 +589,6 @@
         ...dataModel.list?.filter,
         ...params.filter
     };
-=======
-const $33c37185da3771a9$var$buildSparqlQuery = ({ containers: containers, params: { filter: filter }, blankNodes: blankNodes, predicates: predicates, ontologies: ontologies })=>{
->>>>>>> bfa89ad8
     const baseQuery = (0, $51d7c29cc84f802b$export$2e2bcd8739ae039)(predicates, ontologies);
     const sparqlJsParams = {
         queryType: "CONSTRUCT",
@@ -706,11 +695,7 @@
         });
     }
     // Blank nodes
-<<<<<<< HEAD
     const blankNodesQuery = blankNodes ? (0, $64d4ce40c79d1509$export$2e2bcd8739ae039)(blankNodes, baseQuery, ontologies) : (0, $3b137d792e8838ac$export$2e2bcd8739ae039)(blankNodesQueryDepth, baseQuery);
-=======
-    const blankNodesQuery = (0, $64d4ce40c79d1509$export$2e2bcd8739ae039)(blankNodes, baseQuery, ontologies);
->>>>>>> bfa89ad8
     if (blankNodesQuery && blankNodesQuery.construct) {
         resourceWhere = resourceWhere.concat(blankNodesQuery.where);
         sparqlJsParams.template = sparqlJsParams.template.concat(blankNodesQuery.construct);
@@ -741,23 +726,6 @@
 var $33c37185da3771a9$export$2e2bcd8739ae039 = $33c37185da3771a9$var$buildSparqlQuery;
 
 
-<<<<<<< HEAD
-=======
-// Based on the dataServers config, returns the blank nodes for the given containers
-const $9bdcbc2f4376803f$var$getBlankNodesFromDataServers = (containers, dataServers)=>{
-    const blankNodes = [];
-    for (const serverKey of Object.keys(dataServers))if (dataServers[serverKey].blankNodes) {
-        for (const containerUri of Object.keys(dataServers[serverKey].blankNodes))if (containers.includes(containerUri)) blankNodes.push(...dataServers[serverKey].blankNodes[containerUri]);
-    }
-    // Remove duplicates
-    return [
-        ...new Set(blankNodes)
-    ];
-};
-var $9bdcbc2f4376803f$export$2e2bcd8739ae039 = $9bdcbc2f4376803f$var$getBlankNodesFromDataServers;
-
-
->>>>>>> bfa89ad8
 const $1e7a94d745f8597b$var$compare = (a, b)=>{
     switch(typeof a){
         case "string":
@@ -773,30 +741,13 @@
     const { dataServers: dataServers, resources: resources, httpClient: httpClient, jsonContext: jsonContext, ontologies: ontologies } = config;
     const dataModel = resources[resourceId];
     const sparqlQueryPromises = Object.keys(containers).map((serverKey)=>new Promise((resolve, reject)=>{
-<<<<<<< HEAD
             const blankNodes = params.filter?.blankNodes || dataModel.list?.blankNodes;
-=======
-            const blankNodes = params.filter?.blankNodes || dataModel.list?.blankNodes || (0, $9bdcbc2f4376803f$export$2e2bcd8739ae039)(containers[serverKey], dataServers);
-            const predicates = params.filter?._predicates || dataModel.list?.predicates;
->>>>>>> bfa89ad8
             // When the SPARQL request comes from the browser's URL, it comes as JSON string which must must be parsed
             if (params.filter?.sparqlWhere && (typeof params.filter.sparqlWhere === "string" || params.filter.sparqlWhere instanceof String)) params.filter.sparqlWhere = JSON.parse(decodeURIComponent(params.filter.sparqlWhere));
             const sparqlQuery = (0, $33c37185da3771a9$export$2e2bcd8739ae039)({
                 containers: containers[serverKey],
-<<<<<<< HEAD
                 params: params,
                 dataModel: dataModel,
-=======
-                params: {
-                    ...params,
-                    filter: {
-                        ...dataModel.list?.filter,
-                        ...params.filter
-                    }
-                },
-                blankNodes: blankNodes,
-                predicates: predicates,
->>>>>>> bfa89ad8
                 ontologies: ontologies
             });
             httpClient(dataServers[serverKey].sparqlEndpoint, {
@@ -1032,12 +983,6 @@
                     else config.dataServers[result.key].containers[datasetServerKey][type] = [
                         path
                     ];
-<<<<<<< HEAD
-=======
-                    // Set blank nodes by containers
-                    const blankNodes = $915df908e0942746$var$defaultToArray(partition["semapps:blankNodes"]);
-                    if (blankNodes) config.dataServers[result.key].blankNodes[partition["void:uriSpace"]] = $915df908e0942746$var$defaultToArray(partition["semapps:blankNodes"]);
->>>>>>> bfa89ad8
                 }
             }
         }
@@ -1353,7 +1298,7 @@
         source,
         filter
     ]);
-    return /*#__PURE__*/ (0, $3pVuQ$reactjsxdevruntime.jsxDEV)((0, $3pVuQ$reactjsxdevruntime.Fragment), {
+    return /*#__PURE__*/ (0, $3pVuQ$reactjsxruntime.jsx)((0, $3pVuQ$reactjsxruntime.Fragment), {
         children: (0, ($parcel$interopDefault($3pVuQ$react))).Children.map(children, (child, i)=>{
             return /*#__PURE__*/ (0, ($parcel$interopDefault($3pVuQ$react))).cloneElement(child, {
                 ...otherProps,
@@ -1361,14 +1306,11 @@
                 source: source
             });
         })
-    }, void 0, false);
+    });
 };
 var $f763906f9b20f2d8$export$2e2bcd8739ae039 = $f763906f9b20f2d8$var$FilterHandler;
 
 
-var $b4703fef6d6af456$exports = {};
-
-$parcel$export($b4703fef6d6af456$exports, "default", () => $b4703fef6d6af456$export$2e2bcd8739ae039);
 
 
 
@@ -1438,37 +1380,30 @@
         resource: groupReference,
         payload: {}
     });
-    return /*#__PURE__*/ (0, $3pVuQ$reactjsxdevruntime.jsxDEV)((0, $3pVuQ$reactjsxdevruntime.Fragment), {
+    return /*#__PURE__*/ (0, $3pVuQ$reactjsxruntime.jsx)((0, $3pVuQ$reactjsxruntime.Fragment), {
         children: data?.map((data, index)=>{
             const filter = {};
             filter[filterProperty] = data.id;
-            return /*#__PURE__*/ (0, $3pVuQ$reactjsxdevruntime.jsxDEV)((0, $3pVuQ$reactjsxdevruntime.Fragment), {
+            return /*#__PURE__*/ (0, $3pVuQ$reactjsxruntime.jsxs)((0, $3pVuQ$reactjsxruntime.Fragment), {
                 children: [
                     groupHeader && groupHeader({
                         ...otherProps,
                         group: data
                     }),
-                    /*#__PURE__*/ (0, $3pVuQ$reactjsxdevruntime.jsxDEV)((0, $f763906f9b20f2d8$export$2e2bcd8739ae039), {
+                    /*#__PURE__*/ (0, $3pVuQ$reactjsxruntime.jsx)((0, $f763906f9b20f2d8$export$2e2bcd8739ae039), {
                         ...otherProps,
                         filter: filter,
                         label: data[groupLabel],
                         children: children
-                    }, void 0, false, {
-                        fileName: "packages/semantic-data-provider/src/reification/GroupedReferenceHandler.js",
-                        lineNumber: 87,
-                        columnNumber: 13
-                    }, undefined)
+                    })
                 ]
-            }, void 0, true);
+            });
         })
-    }, void 0, false);
+    });
 };
 var $b4703fef6d6af456$export$2e2bcd8739ae039 = $b4703fef6d6af456$var$GroupedReferenceHandler;
 
 
-var $030f1232f6810456$exports = {};
-
-$parcel$export($030f1232f6810456$exports, "default", () => $030f1232f6810456$export$2e2bcd8739ae039);
 
 
 
@@ -1490,9 +1425,9 @@
     const { reificationClass: reificationClass, children: children, ...otherProps } = props;
     const flexFormClasses = $030f1232f6810456$var$useReferenceInputStyles();
     const hideInputStyles = $030f1232f6810456$var$useHideInputStyles();
-    return /*#__PURE__*/ (0, $3pVuQ$reactjsxdevruntime.jsxDEV)((0, $3pVuQ$reactadmin.ArrayInput), {
+    return /*#__PURE__*/ (0, $3pVuQ$reactjsxruntime.jsx)((0, $3pVuQ$reactadmin.ArrayInput), {
         ...otherProps,
-        children: /*#__PURE__*/ (0, $3pVuQ$reactjsxdevruntime.jsxDEV)((0, $3pVuQ$reactadmin.SimpleFormIterator), {
+        children: /*#__PURE__*/ (0, $3pVuQ$reactjsxruntime.jsxs)((0, $3pVuQ$reactadmin.SimpleFormIterator), {
             classes: {
                 form: flexFormClasses.form
             },
@@ -1502,26 +1437,14 @@
                         className: flexFormClasses.input
                     });
                 }),
-                /*#__PURE__*/ (0, $3pVuQ$reactjsxdevruntime.jsxDEV)((0, $3pVuQ$reactadmin.TextInput), {
+                /*#__PURE__*/ (0, $3pVuQ$reactjsxruntime.jsx)((0, $3pVuQ$reactadmin.TextInput), {
                     className: hideInputStyles.root,
                     source: "type",
                     initialValue: reificationClass
-                }, void 0, false, {
-                    fileName: "packages/semantic-data-provider/src/reification/ReificationArrayInput.js",
-                    lineNumber: 33,
-                    columnNumber: 9
-                }, undefined)
+                })
             ]
-        }, void 0, true, {
-            fileName: "packages/semantic-data-provider/src/reification/ReificationArrayInput.js",
-            lineNumber: 27,
-            columnNumber: 7
-        }, undefined)
-    }, void 0, false, {
-        fileName: "packages/semantic-data-provider/src/reification/ReificationArrayInput.js",
-        lineNumber: 26,
-        columnNumber: 5
-    }, undefined);
+        })
+    });
 };
 var $030f1232f6810456$export$2e2bcd8739ae039 = $030f1232f6810456$var$ReificationArrayInput;
 
