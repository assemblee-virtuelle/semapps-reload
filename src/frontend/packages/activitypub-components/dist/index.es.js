--- conflicted
+++ resolved
@@ -1,71 +1,53 @@
-<<<<<<< HEAD
-import { jsxs as $2hSwr$jsxs, Fragment as $2hSwr$Fragment, jsx as $2hSwr$jsx } from 'react/jsx-runtime';
-import $2hSwr$react, {
-  useState as $2hSwr$useState,
-  useCallback as $2hSwr$useCallback,
-  useMemo as $2hSwr$useMemo,
-  useEffect as $2hSwr$useEffect,
-  forwardRef as $2hSwr$forwardRef,
-  useImperativeHandle as $2hSwr$useImperativeHandle
+import { jsxs as $85cNH$jsxs, Fragment as $85cNH$Fragment, jsx as $85cNH$jsx } from 'react/jsx-runtime';
+import $85cNH$react, {
+  useState as $85cNH$useState,
+  useCallback as $85cNH$useCallback,
+  useMemo as $85cNH$useMemo,
+  useEffect as $85cNH$useEffect,
+  forwardRef as $85cNH$forwardRef,
+  useImperativeHandle as $85cNH$useImperativeHandle
 } from 'react';
 import {
-  useRecordContext as $2hSwr$useRecordContext,
-  useGetIdentity as $2hSwr$useGetIdentity,
-  useNotify as $2hSwr$useNotify,
-  Form as $2hSwr$Form,
-  fetchUtils as $2hSwr$fetchUtils,
-  TextField as $2hSwr$TextField,
-  DateField as $2hSwr$DateField,
-  RichTextField as $2hSwr$RichTextField,
-  useGetOne as $2hSwr$useGetOne,
-  LinearProgress as $2hSwr$LinearProgress,
-  useGetList as $2hSwr$useGetList
+  useRecordContext as $85cNH$useRecordContext,
+  useGetIdentity as $85cNH$useGetIdentity,
+  useNotify as $85cNH$useNotify,
+  Form as $85cNH$Form,
+  fetchUtils as $85cNH$fetchUtils,
+  TextField as $85cNH$TextField,
+  DateField as $85cNH$DateField,
+  RichTextField as $85cNH$RichTextField,
+  useGetOne as $85cNH$useGetOne,
+  LinearProgress as $85cNH$LinearProgress,
+  useGetList as $85cNH$useGetList
 } from 'react-admin';
 import {
-  RichTextInput as $2hSwr$RichTextInput,
-  DefaultEditorOptions as $2hSwr$DefaultEditorOptions
+  RichTextInput as $85cNH$RichTextInput,
+  DefaultEditorOptions as $85cNH$DefaultEditorOptions
 } from 'ra-input-rich-text';
-import $2hSwr$tiptapextensionplaceholder from '@tiptap/extension-placeholder';
+import $85cNH$tiptapextensionplaceholder from '@tiptap/extension-placeholder';
 import {
-  Box as $2hSwr$Box,
-  Avatar as $2hSwr$Avatar,
-  Button as $2hSwr$Button,
-  Typography as $2hSwr$Typography,
-  CircularProgress as $2hSwr$CircularProgress
+  Box as $85cNH$Box,
+  Avatar as $85cNH$Avatar,
+  Button as $85cNH$Button,
+  Typography as $85cNH$Typography,
+  CircularProgress as $85cNH$CircularProgress
 } from '@mui/material';
-import $2hSwr$muistylesmakeStyles from '@mui/styles/makeStyles';
-import $2hSwr$muiiconsmaterialSend from '@mui/icons-material/Send';
+import $85cNH$muistylesmakeStyles from '@mui/styles/makeStyles';
+import $85cNH$muiiconsmaterialSend from '@mui/icons-material/Send';
 import {
-  useDataModel as $2hSwr$useDataModel,
-  buildBlankNodesQuery as $2hSwr$buildBlankNodesQuery
+  useDataModel as $85cNH$useDataModel,
+  buildBlankNodesQuery as $85cNH$buildBlankNodesQuery
 } from '@semapps/semantic-data-provider';
-import { AuthDialog as $2hSwr$AuthDialog } from '@semapps/auth-provider';
-import { mergeAttributes as $2hSwr$mergeAttributes } from '@tiptap/core';
-import $2hSwr$tiptapextensionmention from '@tiptap/extension-mention';
+import { AuthDialog as $85cNH$AuthDialog } from '@semapps/auth-provider';
+import { mergeAttributes as $85cNH$mergeAttributes } from '@tiptap/core';
+import $85cNH$tiptapextensionmention from '@tiptap/extension-mention';
 import {
-  ReferenceField as $2hSwr$ReferenceField,
-  AvatarWithLabelField as $2hSwr$AvatarWithLabelField,
-  ReferenceArrayField as $2hSwr$ReferenceArrayField
+  ReferenceField as $85cNH$ReferenceField,
+  AvatarWithLabelField as $85cNH$AvatarWithLabelField,
+  ReferenceArrayField as $85cNH$ReferenceArrayField
 } from '@semapps/field-components';
-import { ReactRenderer as $2hSwr$ReactRenderer } from '@tiptap/react';
-import $2hSwr$tippyjs from 'tippy.js';
-=======
-import {jsxs as $85cNH$jsxs, Fragment as $85cNH$Fragment, jsx as $85cNH$jsx} from "react/jsx-runtime";
-import $85cNH$react, {useState as $85cNH$useState, useCallback as $85cNH$useCallback, useMemo as $85cNH$useMemo, useEffect as $85cNH$useEffect, forwardRef as $85cNH$forwardRef, useImperativeHandle as $85cNH$useImperativeHandle} from "react";
-import {useRecordContext as $85cNH$useRecordContext, useGetIdentity as $85cNH$useGetIdentity, useNotify as $85cNH$useNotify, Form as $85cNH$Form, fetchUtils as $85cNH$fetchUtils, TextField as $85cNH$TextField, DateField as $85cNH$DateField, RichTextField as $85cNH$RichTextField, useGetOne as $85cNH$useGetOne, LinearProgress as $85cNH$LinearProgress, useGetList as $85cNH$useGetList} from "react-admin";
-import {RichTextInput as $85cNH$RichTextInput, DefaultEditorOptions as $85cNH$DefaultEditorOptions} from "ra-input-rich-text";
-import $85cNH$tiptapextensionplaceholder from "@tiptap/extension-placeholder";
-import {Box as $85cNH$Box, Avatar as $85cNH$Avatar, Button as $85cNH$Button, Typography as $85cNH$Typography, CircularProgress as $85cNH$CircularProgress} from "@mui/material";
-import $85cNH$muistylesmakeStyles from "@mui/styles/makeStyles";
-import $85cNH$muiiconsmaterialSend from "@mui/icons-material/Send";
-import {useDataModel as $85cNH$useDataModel, buildBlankNodesQuery as $85cNH$buildBlankNodesQuery} from "@semapps/semantic-data-provider";
-import {AuthDialog as $85cNH$AuthDialog} from "@semapps/auth-provider";
-import {mergeAttributes as $85cNH$mergeAttributes} from "@tiptap/core";
-import $85cNH$tiptapextensionmention from "@tiptap/extension-mention";
-import {ReferenceField as $85cNH$ReferenceField, AvatarWithLabelField as $85cNH$AvatarWithLabelField, ReferenceArrayField as $85cNH$ReferenceArrayField} from "@semapps/field-components";
-import {ReactRenderer as $85cNH$ReactRenderer} from "@tiptap/react";
-import $85cNH$tippyjs from "tippy.js";
->>>>>>> 81c68e0a
+import { ReactRenderer as $85cNH$ReactRenderer } from '@tiptap/react';
+import $85cNH$tippyjs from 'tippy.js';
 
 // Components
 
@@ -120,26 +102,25 @@
   TOMBSTONE: 'Tombstone',
   VIDEO: 'Video'
 };
-<<<<<<< HEAD
 const $338f387df48a40d7$export$4d8d554031975581 = 'https://www.w3.org/ns/activitystreams#Public';
 
 const $712f7f004b5f345e$var$useOutbox = () => {
-  const { identity: identity } = (0, $2hSwr$useGetIdentity)();
-  const outboxUrl = (0, $2hSwr$useMemo)(() => {
+  const { identity: identity } = (0, $85cNH$useGetIdentity)();
+  const outboxUrl = (0, $85cNH$useMemo)(() => {
     if (identity?.webIdData) return identity?.webIdData?.outbox;
   }, [identity]);
-  const sparqlEndpoint = (0, $2hSwr$useMemo)(() => {
+  const sparqlEndpoint = (0, $85cNH$useMemo)(() => {
     if (identity?.webIdData) return identity?.webIdData?.endpoints?.['void:sparqlEndpoint'] || `${identity?.id}/sparql`;
   }, [identity]);
   // Post an activity to the logged user's outbox and return its URI
-  const post = (0, $2hSwr$useCallback)(
+  const post = (0, $85cNH$useCallback)(
     async activity => {
       if (!outboxUrl)
         throw new Error(
           'Cannot post to outbox before user identity is loaded. Please use the loaded argument of useOutbox'
         );
       const token = localStorage.getItem('token');
-      const { headers: headers } = await (0, $2hSwr$fetchUtils).fetchJson(outboxUrl, {
+      const { headers: headers } = await (0, $85cNH$fetchUtils).fetchJson(outboxUrl, {
         method: 'POST',
         body: JSON.stringify({
           '@context': 'https://www.w3.org/ns/activitystreams',
@@ -154,57 +135,11 @@
     },
     [outboxUrl]
   );
-  const fetch = (0, $2hSwr$useCallback)(async () => {
+  const fetch = (0, $85cNH$useCallback)(async () => {
     if (!sparqlEndpoint || !outboxUrl) return;
     const token = localStorage.getItem('token');
-    const blankNodesQuery = (0, $2hSwr$buildBlankNodesQuery)(['as:object']);
+    const blankNodesQuery = (0, $85cNH$buildBlankNodesQuery)(['as:object']);
     const query = `
-=======
-const $338f387df48a40d7$export$4d8d554031975581 = "https://www.w3.org/ns/activitystreams#Public";
-
-
-
-
-
-const $712f7f004b5f345e$var$useOutbox = ()=>{
-    const { identity: identity } = (0, $85cNH$useGetIdentity)();
-    const outboxUrl = (0, $85cNH$useMemo)(()=>{
-        if (identity?.webIdData) return identity?.webIdData?.outbox;
-    }, [
-        identity
-    ]);
-    const sparqlEndpoint = (0, $85cNH$useMemo)(()=>{
-        if (identity?.webIdData) return identity?.webIdData?.endpoints?.["void:sparqlEndpoint"] || `${identity?.id}/sparql`;
-    }, [
-        identity
-    ]);
-    // Post an activity to the logged user's outbox and return its URI
-    const post = (0, $85cNH$useCallback)(async (activity)=>{
-        if (!outboxUrl) throw new Error("Cannot post to outbox before user identity is loaded. Please use the loaded argument of useOutbox");
-        const token = localStorage.getItem("token");
-        const { headers: headers } = await (0, $85cNH$fetchUtils).fetchJson(outboxUrl, {
-            method: "POST",
-            body: JSON.stringify({
-                "@context": "https://www.w3.org/ns/activitystreams",
-                ...activity
-            }),
-            headers: new Headers({
-                "Content-Type": "application/ld+json",
-                Authorization: `Bearer ${token}`
-            })
-        });
-        return headers.get("Location");
-    }, [
-        outboxUrl
-    ]);
-    const fetch = (0, $85cNH$useCallback)(async ()=>{
-        if (!sparqlEndpoint || !outboxUrl) return;
-        const token = localStorage.getItem("token");
-        const blankNodesQuery = (0, $85cNH$buildBlankNodesQuery)([
-            "as:object"
-        ]);
-        const query = `
->>>>>>> 81c68e0a
       PREFIX as: <https://www.w3.org/ns/activitystreams#>
       CONSTRUCT {
         ?s1 ?p1 ?o1 .
@@ -216,8 +151,7 @@
         ${blankNodesQuery.where}
       }
     `;
-<<<<<<< HEAD
-    const { json: json } = await (0, $2hSwr$fetchUtils).fetchJson(sparqlEndpoint, {
+    const { json: json } = await (0, $85cNH$fetchUtils).fetchJson(sparqlEndpoint, {
       method: 'POST',
       body: query,
       headers: new Headers({
@@ -235,41 +169,17 @@
     loaded: !!outboxUrl,
     owner: identity?.id
   };
-=======
-        const { json: json } = await (0, $85cNH$fetchUtils).fetchJson(sparqlEndpoint, {
-            method: "POST",
-            body: query,
-            headers: new Headers({
-                Accept: "application/ld+json",
-                Authorization: token ? `Bearer ${token}` : undefined
-            })
-        });
-        if (json["@graph"]) return json["@graph"];
-        return null;
-    }, [
-        sparqlEndpoint,
-        outboxUrl
-    ]);
-    return {
-        post: post,
-        fetch: fetch,
-        url: outboxUrl,
-        loaded: !!outboxUrl,
-        owner: identity?.id
-    };
->>>>>>> 81c68e0a
 };
 var $712f7f004b5f345e$export$2e2bcd8739ae039 = $712f7f004b5f345e$var$useOutbox;
 
 // Fix a bug in the current version of the mention extension
 // (The { id, label } object is located inside the id property)
 // See https://github.com/ueberdosis/tiptap/pull/1322
-<<<<<<< HEAD
-const $6080c8a288f71367$var$CustomMention = (0, $2hSwr$tiptapextensionmention).extend({
+const $6080c8a288f71367$var$CustomMention = (0, $85cNH$tiptapextensionmention).extend({
   renderHTML({ node: node, HTMLAttributes: HTMLAttributes }) {
     return [
       'span',
-      (0, $2hSwr$mergeAttributes)(this.options.HTMLAttributes, HTMLAttributes),
+      (0, $85cNH$mergeAttributes)(this.options.HTMLAttributes, HTMLAttributes),
       `@${node.attrs.id.label}`
     ];
   },
@@ -281,67 +191,6 @@
           return {
             label: element.getAttribute('data-mention-label')
           };
-=======
-const $6080c8a288f71367$var$CustomMention = (0, $85cNH$tiptapextensionmention).extend({
-    renderHTML ({ node: node, HTMLAttributes: HTMLAttributes }) {
-        return [
-            "span",
-            (0, $85cNH$mergeAttributes)(this.options.HTMLAttributes, HTMLAttributes),
-            `@${node.attrs.id.label}`
-        ];
-    },
-    addAttributes () {
-        return {
-            label: {
-                default: null,
-                parseHTML: (element)=>{
-                    return {
-                        label: element.getAttribute("data-mention-label")
-                    };
-                },
-                renderHTML: (attributes)=>{
-                    if (!attributes.id.label) return {};
-                    return {
-                        "data-mention-label": attributes.id.label
-                    };
-                }
-            },
-            id: {
-                default: null,
-                parseHTML: (element)=>{
-                    return {
-                        id: element.getAttribute("data-mention-id")
-                    };
-                },
-                renderHTML: (attributes)=>{
-                    if (!attributes.id.id) return {};
-                    return {
-                        "data-mention-id": attributes.id.id
-                    };
-                }
-            }
-        };
-    }
-});
-var $6080c8a288f71367$export$2e2bcd8739ae039 = $6080c8a288f71367$var$CustomMention;
-
-
-const $3c17312a40ebf1ed$var$useStyles = (0, $85cNH$muistylesmakeStyles)((theme)=>({
-        form: {
-            marginTop: -12 // Negative margin to keep the form close to the label
-        },
-        container: {
-            paddingLeft: 80,
-            position: "relative"
-        },
-        avatar: {
-            position: "absolute",
-            top: 16,
-            left: 0,
-            bottom: 0,
-            width: 64,
-            height: 64
->>>>>>> 81c68e0a
         },
         renderHTML: attributes => {
           if (!attributes.id.label) return {};
@@ -363,14 +212,13 @@
             'data-mention-id': attributes.id.id
           };
         }
-<<<<<<< HEAD
       }
     };
   }
 });
 var $6080c8a288f71367$export$2e2bcd8739ae039 = $6080c8a288f71367$var$CustomMention;
 
-const $3c17312a40ebf1ed$var$useStyles = (0, $2hSwr$muistylesmakeStyles)(theme => ({
+const $3c17312a40ebf1ed$var$useStyles = (0, $85cNH$muistylesmakeStyles)(theme => ({
   form: {
     marginTop: -12 // Negative margin to keep the form close to the label
   },
@@ -426,15 +274,15 @@
   addItem: addItem,
   removeItem: removeItem
 }) => {
-  const record = (0, $2hSwr$useRecordContext)();
-  const { identity: identity, isLoading: isLoading } = (0, $2hSwr$useGetIdentity)();
-  const userDataModel = (0, $2hSwr$useDataModel)(userResource);
+  const record = (0, $85cNH$useRecordContext)();
+  const { identity: identity, isLoading: isLoading } = (0, $85cNH$useGetIdentity)();
+  const userDataModel = (0, $85cNH$useDataModel)(userResource);
   const classes = $3c17312a40ebf1ed$var$useStyles();
-  const notify = (0, $2hSwr$useNotify)();
+  const notify = (0, $85cNH$useNotify)();
   const outbox = (0, $712f7f004b5f345e$export$2e2bcd8739ae039)();
-  const [expanded, setExpanded] = (0, $2hSwr$useState)(false);
-  const [openAuth, setOpenAuth] = (0, $2hSwr$useState)(false);
-  const onSubmit = (0, $2hSwr$useCallback)(
+  const [expanded, setExpanded] = (0, $85cNH$useState)(false);
+  const [openAuth, setOpenAuth] = (0, $85cNH$useState)(false);
+  const onSubmit = (0, $85cNH$useCallback)(
     async values => {
       const document = new DOMParser().parseFromString(values.comment, 'text/html');
       const mentions = Array.from(document.body.getElementsByClassName('mention'));
@@ -454,34 +302,6 @@
       if (document.body.innerHTML === 'undefined')
         notify('Votre commentaire est vide', {
           type: 'error'
-=======
-    }));
-const $3c17312a40ebf1ed$var$EmptyToolbar = ()=>null;
-const $3c17312a40ebf1ed$var$PostCommentForm = ({ context: context, placeholder: placeholder, helperText: helperText, mentions: mentions, userResource: userResource, addItem: addItem, removeItem: removeItem })=>{
-    const record = (0, $85cNH$useRecordContext)();
-    const { identity: identity, isLoading: isLoading } = (0, $85cNH$useGetIdentity)();
-    const userDataModel = (0, $85cNH$useDataModel)(userResource);
-    const classes = $3c17312a40ebf1ed$var$useStyles();
-    const notify = (0, $85cNH$useNotify)();
-    const outbox = (0, $712f7f004b5f345e$export$2e2bcd8739ae039)();
-    const [expanded, setExpanded] = (0, $85cNH$useState)(false);
-    const [openAuth, setOpenAuth] = (0, $85cNH$useState)(false);
-    const onSubmit = (0, $85cNH$useCallback)(async (values)=>{
-        const document = new DOMParser().parseFromString(values.comment, "text/html");
-        const mentions = Array.from(document.body.getElementsByClassName("mention"));
-        const mentionedUsersUris = [];
-        mentions.forEach((node)=>{
-            const userUri = node.attributes["data-mention-id"].value;
-            const userLabel = node.attributes["data-mention-label"].value;
-            const link = document.createElement("a");
-            link.setAttribute("href", `${new URL(window.location.href).origin}/${userResource}/${encodeURIComponent(userUri)}/show`);
-            link.textContent = `@${userLabel}`;
-            node.parentNode.replaceChild(link, node);
-            mentionedUsersUris.push(userUri);
-        });
-        if (document.body.innerHTML === "undefined") notify("Votre commentaire est vide", {
-            type: "error"
->>>>>>> 81c68e0a
         });
       else {
         const tempId = Date.now();
@@ -513,48 +333,47 @@
             type: 'error'
           });
         }
-<<<<<<< HEAD
       }
     },
     [outbox, notify, setExpanded, addItem, removeItem]
   );
-  const openAuthIfDisconnected = (0, $2hSwr$useCallback)(() => {
+  const openAuthIfDisconnected = (0, $85cNH$useCallback)(() => {
     if (!identity?.id) setOpenAuth(true);
   }, [identity, setOpenAuth]);
   // Don't init the editor options until mentions and identity are loaded, as they can only be initialized once
   if ((mentions && !mentions.items) || isLoading) return null;
-  return /*#__PURE__*/ (0, $2hSwr$jsxs)((0, $2hSwr$Fragment), {
+  return /*#__PURE__*/ (0, $85cNH$jsxs)((0, $85cNH$Fragment), {
     children: [
-      /*#__PURE__*/ (0, $2hSwr$jsx)((0, $2hSwr$Form), {
+      /*#__PURE__*/ (0, $85cNH$jsx)((0, $85cNH$Form), {
         onSubmit: onSubmit,
         className: classes.form,
-        children: /*#__PURE__*/ (0, $2hSwr$jsxs)((0, $2hSwr$Box), {
+        children: /*#__PURE__*/ (0, $85cNH$jsxs)((0, $85cNH$Box), {
           className: classes.container,
           onClick: openAuthIfDisconnected,
           children: [
-            /*#__PURE__*/ (0, $2hSwr$jsx)((0, $2hSwr$Avatar), {
+            /*#__PURE__*/ (0, $85cNH$jsx)((0, $85cNH$Avatar), {
               src:
                 identity?.webIdData?.[userDataModel?.fieldsMapping?.image] ||
                 identity?.profileData?.[userDataModel?.fieldsMapping?.image],
               className: classes.avatar
             }),
-            /*#__PURE__*/ (0, $2hSwr$jsx)((0, $2hSwr$RichTextInput), {
+            /*#__PURE__*/ (0, $85cNH$jsx)((0, $85cNH$RichTextInput), {
               source: 'comment',
               label: ' ',
-              toolbar: /*#__PURE__*/ (0, $2hSwr$jsx)($3c17312a40ebf1ed$var$EmptyToolbar, {}),
+              toolbar: /*#__PURE__*/ (0, $85cNH$jsx)($3c17312a40ebf1ed$var$EmptyToolbar, {}),
               fullWidth: true,
               classes: {
                 editorContent: classes.editorContent
               },
               editorOptions: {
-                ...(0, $2hSwr$DefaultEditorOptions),
+                ...(0, $85cNH$DefaultEditorOptions),
                 onFocus() {
                   setExpanded(true);
                 },
                 extensions: [
-                  ...(0, $2hSwr$DefaultEditorOptions).extensions,
+                  ...(0, $85cNH$DefaultEditorOptions).extensions,
                   placeholder
-                    ? (0, $2hSwr$tiptapextensionplaceholder).configure({
+                    ? (0, $85cNH$tiptapextensionplaceholder).configure({
                         placeholder: placeholder
                       })
                     : null,
@@ -573,19 +392,19 @@
               helperText: helperText
             }),
             expanded &&
-              /*#__PURE__*/ (0, $2hSwr$jsx)((0, $2hSwr$Button), {
+              /*#__PURE__*/ (0, $85cNH$jsx)((0, $85cNH$Button), {
                 type: 'submit',
                 size: 'small',
                 variant: 'contained',
                 color: 'primary',
-                endIcon: /*#__PURE__*/ (0, $2hSwr$jsx)((0, $2hSwr$muiiconsmaterialSend), {}),
+                endIcon: /*#__PURE__*/ (0, $85cNH$jsx)((0, $85cNH$muiiconsmaterialSend), {}),
                 className: classes.button,
                 children: 'Envoyer'
               })
           ]
         })
       }),
-      /*#__PURE__*/ (0, $2hSwr$jsx)((0, $2hSwr$AuthDialog), {
+      /*#__PURE__*/ (0, $85cNH$jsx)((0, $85cNH$AuthDialog), {
         open: openAuth,
         onClose: () => setOpenAuth(false),
         message: 'Pour poster un commentaire, vous devez \xeatre connect\xe9.'
@@ -595,7 +414,7 @@
 };
 var $3c17312a40ebf1ed$export$2e2bcd8739ae039 = $3c17312a40ebf1ed$var$PostCommentForm;
 
-const $be88b298220210d1$var$useStyles = (0, $2hSwr$muistylesmakeStyles)(() => ({
+const $be88b298220210d1$var$useStyles = (0, $85cNH$muistylesmakeStyles)(() => ({
   container: {
     paddingLeft: 80,
     marginTop: 8,
@@ -641,50 +460,50 @@
 }));
 const $be88b298220210d1$var$CommentsList = ({ comments: comments, userResource: userResource, loading: loading }) => {
   const classes = $be88b298220210d1$var$useStyles();
-  const userDataModel = (0, $2hSwr$useDataModel)(userResource);
-  return /*#__PURE__*/ (0, $2hSwr$jsxs)((0, $2hSwr$Box), {
+  const userDataModel = (0, $85cNH$useDataModel)(userResource);
+  return /*#__PURE__*/ (0, $85cNH$jsxs)((0, $85cNH$Box), {
     position: 'relative',
     children: [
       comments &&
         comments
           .sort((a, b) => new Date(b.published) - new Date(a.published))
           .map(comment =>
-            /*#__PURE__*/ (0, $2hSwr$jsxs)(
-              (0, $2hSwr$Box),
+            /*#__PURE__*/ (0, $85cNH$jsxs)(
+              (0, $85cNH$Box),
               {
                 className: classes.container,
                 children: [
-                  /*#__PURE__*/ (0, $2hSwr$jsx)((0, $2hSwr$Box), {
+                  /*#__PURE__*/ (0, $85cNH$jsx)((0, $85cNH$Box), {
                     className: classes.avatar,
-                    children: /*#__PURE__*/ (0, $2hSwr$jsx)((0, $2hSwr$ReferenceField), {
+                    children: /*#__PURE__*/ (0, $85cNH$jsx)((0, $85cNH$ReferenceField), {
                       record: comment,
                       reference: userResource,
                       source: 'attributedTo',
                       linkType: 'show',
-                      children: /*#__PURE__*/ (0, $2hSwr$jsx)((0, $2hSwr$AvatarWithLabelField), {
+                      children: /*#__PURE__*/ (0, $85cNH$jsx)((0, $85cNH$AvatarWithLabelField), {
                         image: userDataModel?.fieldsMapping?.image
                       })
                     })
                   }),
-                  /*#__PURE__*/ (0, $2hSwr$jsxs)((0, $2hSwr$Box), {
+                  /*#__PURE__*/ (0, $85cNH$jsxs)((0, $85cNH$Box), {
                     className: classes.text,
                     children: [
-                      /*#__PURE__*/ (0, $2hSwr$jsxs)((0, $2hSwr$Typography), {
+                      /*#__PURE__*/ (0, $85cNH$jsxs)((0, $85cNH$Typography), {
                         variant: 'body2',
                         children: [
-                          /*#__PURE__*/ (0, $2hSwr$jsx)((0, $2hSwr$ReferenceField), {
+                          /*#__PURE__*/ (0, $85cNH$jsx)((0, $85cNH$ReferenceField), {
                             record: comment,
                             reference: userResource,
                             source: 'attributedTo',
                             linkType: 'show',
-                            children: /*#__PURE__*/ (0, $2hSwr$jsx)((0, $2hSwr$TextField), {
+                            children: /*#__PURE__*/ (0, $85cNH$jsx)((0, $85cNH$TextField), {
                               variant: 'body2',
                               source: userDataModel?.fieldsMapping?.title,
                               className: classes.label
                             })
                           }),
-                          '\xa0•\xa0',
-                          /*#__PURE__*/ (0, $2hSwr$jsx)((0, $2hSwr$DateField), {
+                          '\xa0\u2022\xa0',
+                          /*#__PURE__*/ (0, $85cNH$jsx)((0, $85cNH$DateField), {
                             record: comment,
                             variant: 'body2',
                             source: 'published',
@@ -692,7 +511,7 @@
                           })
                         ]
                       }),
-                      /*#__PURE__*/ (0, $2hSwr$jsx)((0, $2hSwr$RichTextField), {
+                      /*#__PURE__*/ (0, $85cNH$jsx)((0, $85cNH$RichTextField), {
                         record: comment,
                         variant: 'body1',
                         source: 'content',
@@ -706,215 +525,14 @@
             )
           ),
       loading &&
-        /*#__PURE__*/ (0, $2hSwr$jsx)((0, $2hSwr$Box), {
+        /*#__PURE__*/ (0, $85cNH$jsx)((0, $85cNH$Box), {
           minHeight: 200,
-          children: /*#__PURE__*/ (0, $2hSwr$jsx)((0, $2hSwr$Box), {
+          children: /*#__PURE__*/ (0, $85cNH$jsx)((0, $85cNH$Box), {
             alignItems: 'center',
             className: classes.loading,
-            children: /*#__PURE__*/ (0, $2hSwr$jsx)((0, $2hSwr$CircularProgress), {
+            children: /*#__PURE__*/ (0, $85cNH$jsx)((0, $85cNH$CircularProgress), {
               size: 60,
               thickness: 6
-=======
-    }, [
-        outbox,
-        notify,
-        setExpanded,
-        addItem,
-        removeItem
-    ]);
-    const openAuthIfDisconnected = (0, $85cNH$useCallback)(()=>{
-        if (!identity?.id) setOpenAuth(true);
-    }, [
-        identity,
-        setOpenAuth
-    ]);
-    // Don't init the editor options until mentions and identity are loaded, as they can only be initialized once
-    if (mentions && !mentions.items || isLoading) return null;
-    return /*#__PURE__*/ (0, $85cNH$jsxs)((0, $85cNH$Fragment), {
-        children: [
-            /*#__PURE__*/ (0, $85cNH$jsx)((0, $85cNH$Form), {
-                onSubmit: onSubmit,
-                className: classes.form,
-                children: /*#__PURE__*/ (0, $85cNH$jsxs)((0, $85cNH$Box), {
-                    className: classes.container,
-                    onClick: openAuthIfDisconnected,
-                    children: [
-                        /*#__PURE__*/ (0, $85cNH$jsx)((0, $85cNH$Avatar), {
-                            src: identity?.webIdData?.[userDataModel?.fieldsMapping?.image] || identity?.profileData?.[userDataModel?.fieldsMapping?.image],
-                            className: classes.avatar
-                        }),
-                        /*#__PURE__*/ (0, $85cNH$jsx)((0, $85cNH$RichTextInput), {
-                            source: "comment",
-                            label: " ",
-                            toolbar: /*#__PURE__*/ (0, $85cNH$jsx)($3c17312a40ebf1ed$var$EmptyToolbar, {}),
-                            fullWidth: true,
-                            classes: {
-                                editorContent: classes.editorContent
-                            },
-                            editorOptions: {
-                                ...(0, $85cNH$DefaultEditorOptions),
-                                onFocus () {
-                                    setExpanded(true);
-                                },
-                                extensions: [
-                                    ...(0, $85cNH$DefaultEditorOptions).extensions,
-                                    placeholder ? (0, $85cNH$tiptapextensionplaceholder).configure({
-                                        placeholder: placeholder
-                                    }) : null,
-                                    mentions ? (0, $6080c8a288f71367$export$2e2bcd8739ae039).configure({
-                                        HTMLAttributes: {
-                                            class: "mention"
-                                        },
-                                        suggestion: mentions
-                                    }) : null
-                                ],
-                                // Disable editor if user is not connected
-                                editable: !!identity?.id
-                            },
-                            helperText: helperText
-                        }),
-                        expanded && /*#__PURE__*/ (0, $85cNH$jsx)((0, $85cNH$Button), {
-                            type: "submit",
-                            size: "small",
-                            variant: "contained",
-                            color: "primary",
-                            endIcon: /*#__PURE__*/ (0, $85cNH$jsx)((0, $85cNH$muiiconsmaterialSend), {}),
-                            className: classes.button,
-                            children: "Envoyer"
-                        })
-                    ]
-                })
-            }),
-            /*#__PURE__*/ (0, $85cNH$jsx)((0, $85cNH$AuthDialog), {
-                open: openAuth,
-                onClose: ()=>setOpenAuth(false),
-                message: "Pour poster un commentaire, vous devez \xeatre connect\xe9."
-            })
-        ]
-    });
-};
-var $3c17312a40ebf1ed$export$2e2bcd8739ae039 = $3c17312a40ebf1ed$var$PostCommentForm;
-
-
-
-
-
-
-
-
-
-const $be88b298220210d1$var$useStyles = (0, $85cNH$muistylesmakeStyles)(()=>({
-        container: {
-            paddingLeft: 80,
-            marginTop: 8,
-            minHeight: 80,
-            position: "relative"
-        },
-        avatar: {
-            position: "absolute",
-            top: 0,
-            left: 0,
-            bottom: 0,
-            width: 64,
-            height: 64
-        },
-        text: {
-            paddingTop: 2,
-            paddingBottom: 8
-        },
-        label: {
-            fontWeight: "bold"
-        },
-        content: {
-            "& p": {
-                marginBlockStart: "0.5em",
-                marginBlockEnd: "0.5em"
-            }
-        },
-        loading: {
-            zIndex: 1000,
-            backgroundColor: "white",
-            opacity: 0.5,
-            position: "absolute",
-            top: 0,
-            left: 0,
-            right: 0,
-            bottom: 0,
-            display: "flex",
-            alignItems: "center",
-            justifyContent: "center",
-            minHeight: 200,
-            marginTop: 5
-        }
-    }));
-const $be88b298220210d1$var$CommentsList = ({ comments: comments, userResource: userResource, loading: loading })=>{
-    const classes = $be88b298220210d1$var$useStyles();
-    const userDataModel = (0, $85cNH$useDataModel)(userResource);
-    return /*#__PURE__*/ (0, $85cNH$jsxs)((0, $85cNH$Box), {
-        position: "relative",
-        children: [
-            comments && comments.sort((a, b)=>new Date(b.published) - new Date(a.published)).map((comment)=>/*#__PURE__*/ (0, $85cNH$jsxs)((0, $85cNH$Box), {
-                    className: classes.container,
-                    children: [
-                        /*#__PURE__*/ (0, $85cNH$jsx)((0, $85cNH$Box), {
-                            className: classes.avatar,
-                            children: /*#__PURE__*/ (0, $85cNH$jsx)((0, $85cNH$ReferenceField), {
-                                record: comment,
-                                reference: userResource,
-                                source: "attributedTo",
-                                linkType: "show",
-                                children: /*#__PURE__*/ (0, $85cNH$jsx)((0, $85cNH$AvatarWithLabelField), {
-                                    image: userDataModel?.fieldsMapping?.image
-                                })
-                            })
-                        }),
-                        /*#__PURE__*/ (0, $85cNH$jsxs)((0, $85cNH$Box), {
-                            className: classes.text,
-                            children: [
-                                /*#__PURE__*/ (0, $85cNH$jsxs)((0, $85cNH$Typography), {
-                                    variant: "body2",
-                                    children: [
-                                        /*#__PURE__*/ (0, $85cNH$jsx)((0, $85cNH$ReferenceField), {
-                                            record: comment,
-                                            reference: userResource,
-                                            source: "attributedTo",
-                                            linkType: "show",
-                                            children: /*#__PURE__*/ (0, $85cNH$jsx)((0, $85cNH$TextField), {
-                                                variant: "body2",
-                                                source: userDataModel?.fieldsMapping?.title,
-                                                className: classes.label
-                                            })
-                                        }),
-                                        "\xa0\u2022\xa0",
-                                        /*#__PURE__*/ (0, $85cNH$jsx)((0, $85cNH$DateField), {
-                                            record: comment,
-                                            variant: "body2",
-                                            source: "published",
-                                            showTime: true
-                                        })
-                                    ]
-                                }),
-                                /*#__PURE__*/ (0, $85cNH$jsx)((0, $85cNH$RichTextField), {
-                                    record: comment,
-                                    variant: "body1",
-                                    source: "content",
-                                    className: classes.content
-                                })
-                            ]
-                        })
-                    ]
-                }, comment.id)),
-            loading && /*#__PURE__*/ (0, $85cNH$jsx)((0, $85cNH$Box), {
-                minHeight: 200,
-                children: /*#__PURE__*/ (0, $85cNH$jsx)((0, $85cNH$Box), {
-                    alignItems: "center",
-                    className: classes.loading,
-                    children: /*#__PURE__*/ (0, $85cNH$jsx)((0, $85cNH$CircularProgress), {
-                        size: 60,
-                        thickness: 6
-                    })
-                })
->>>>>>> 81c68e0a
             })
           })
         })
@@ -923,20 +541,19 @@
 };
 var $be88b298220210d1$export$2e2bcd8739ae039 = $be88b298220210d1$var$CommentsList;
 
-<<<<<<< HEAD
 const $c1e897431d8c5742$var$useCollection = predicateOrUrl => {
-  const { identity: identity, isLoading: identityLoading } = (0, $2hSwr$useGetIdentity)();
-  const [items, setItems] = (0, $2hSwr$useState)([]);
-  const [loading, setLoading] = (0, $2hSwr$useState)(false);
-  const [loaded, setLoaded] = (0, $2hSwr$useState)(false);
-  const [error, setError] = (0, $2hSwr$useState)(false);
-  const collectionUrl = (0, $2hSwr$useMemo)(() => {
+  const { identity: identity, isLoading: identityLoading } = (0, $85cNH$useGetIdentity)();
+  const [items, setItems] = (0, $85cNH$useState)([]);
+  const [loading, setLoading] = (0, $85cNH$useState)(false);
+  const [loaded, setLoaded] = (0, $85cNH$useState)(false);
+  const [error, setError] = (0, $85cNH$useState)(false);
+  const collectionUrl = (0, $85cNH$useMemo)(() => {
     if (predicateOrUrl) {
       if (predicateOrUrl.startsWith('http')) return predicateOrUrl;
       if (identity?.webIdData) return identity?.webIdData?.[predicateOrUrl];
     }
   }, [identity, predicateOrUrl]);
-  const fetch = (0, $2hSwr$useCallback)(async () => {
+  const fetch = (0, $85cNH$useCallback)(async () => {
     if (!collectionUrl) return;
     setLoading(true);
     const headers = new Headers({
@@ -947,7 +564,7 @@
     const collectionOrigin = new URL(collectionUrl).origin;
     const token = localStorage.getItem('token');
     if (identityOrigin === collectionOrigin && token) headers.set('Authorization', `Bearer ${token}`);
-    (0, $2hSwr$fetchUtils)
+    (0, $85cNH$fetchUtils)
       .fetchJson(collectionUrl, {
         headers: headers
       })
@@ -965,16 +582,16 @@
         setLoading(false);
       });
   }, [setItems, setLoaded, setLoading, setError, collectionUrl, identity]);
-  (0, $2hSwr$useEffect)(() => {
+  (0, $85cNH$useEffect)(() => {
     if (!identityLoading && !loading && !loaded && !error) fetch();
   }, [fetch, identityLoading, loading, loaded, error]);
-  const addItem = (0, $2hSwr$useCallback)(
+  const addItem = (0, $85cNH$useCallback)(
     item => {
       setItems(oldItems => [...oldItems, item]);
     },
     [setItems]
   );
-  const removeItem = (0, $2hSwr$useCallback)(
+  const removeItem = (0, $85cNH$useCallback)(
     itemId => {
       setItems(oldItems => oldItems.filter(item => (typeof item === 'string' ? item !== itemId : item.id !== itemId)));
     },
@@ -1001,7 +618,7 @@
   userResource: userResource,
   mentions: mentions
 }) => {
-  const record = (0, $2hSwr$useRecordContext)();
+  const record = (0, $85cNH$useRecordContext)();
   const {
     items: comments,
     loading: loading,
@@ -1009,9 +626,9 @@
     removeItem: removeItem
   } = (0, $c1e897431d8c5742$export$2e2bcd8739ae039)(record.replies);
   if (!userResource) throw new Error('No userResource defined for CommentsField');
-  return /*#__PURE__*/ (0, $2hSwr$jsxs)((0, $2hSwr$Fragment), {
+  return /*#__PURE__*/ (0, $85cNH$jsxs)((0, $85cNH$Fragment), {
     children: [
-      /*#__PURE__*/ (0, $2hSwr$jsx)((0, $3c17312a40ebf1ed$export$2e2bcd8739ae039), {
+      /*#__PURE__*/ (0, $85cNH$jsx)((0, $3c17312a40ebf1ed$export$2e2bcd8739ae039), {
         context: context,
         helperText: helperText,
         userResource: userResource,
@@ -1020,124 +637,13 @@
         addItem: addItem,
         removeItem: removeItem
       }),
-      /*#__PURE__*/ (0, $2hSwr$jsx)((0, $be88b298220210d1$export$2e2bcd8739ae039), {
+      /*#__PURE__*/ (0, $85cNH$jsx)((0, $be88b298220210d1$export$2e2bcd8739ae039), {
         comments: comments,
         loading: loading,
         userResource: userResource
       })
     ]
   });
-=======
-
-
-
-const $c1e897431d8c5742$var$useCollection = (predicateOrUrl)=>{
-    const { identity: identity, isLoading: identityLoading } = (0, $85cNH$useGetIdentity)();
-    const [items, setItems] = (0, $85cNH$useState)([]);
-    const [loading, setLoading] = (0, $85cNH$useState)(false);
-    const [loaded, setLoaded] = (0, $85cNH$useState)(false);
-    const [error, setError] = (0, $85cNH$useState)(false);
-    const collectionUrl = (0, $85cNH$useMemo)(()=>{
-        if (predicateOrUrl) {
-            if (predicateOrUrl.startsWith("http")) return predicateOrUrl;
-            if (identity?.webIdData) return identity?.webIdData?.[predicateOrUrl];
-        }
-    }, [
-        identity,
-        predicateOrUrl
-    ]);
-    const fetch = (0, $85cNH$useCallback)(async ()=>{
-        if (!collectionUrl) return;
-        setLoading(true);
-        const headers = new Headers({
-            Accept: "application/ld+json"
-        });
-        // Add authorization token if it is set and if the user is on the same server as the collection
-        const identityOrigin = identity.id && new URL(identity.id).origin;
-        const collectionOrigin = new URL(collectionUrl).origin;
-        const token = localStorage.getItem("token");
-        if (identityOrigin === collectionOrigin && token) headers.set("Authorization", `Bearer ${token}`);
-        (0, $85cNH$fetchUtils).fetchJson(collectionUrl, {
-            headers: headers
-        }).then(({ json: json })=>{
-            if (json && json.items) setItems(json.items);
-            else if (json && json.orderedItems) setItems(json.orderedItems);
-            else setItems([]);
-            setError(false);
-            setLoaded(true);
-            setLoading(false);
-        }).catch(()=>{
-            setError(true);
-            setLoaded(true);
-            setLoading(false);
-        });
-    }, [
-        setItems,
-        setLoaded,
-        setLoading,
-        setError,
-        collectionUrl,
-        identity
-    ]);
-    (0, $85cNH$useEffect)(()=>{
-        if (!identityLoading && !loading && !loaded && !error) fetch();
-    }, [
-        fetch,
-        identityLoading,
-        loading,
-        loaded,
-        error
-    ]);
-    const addItem = (0, $85cNH$useCallback)((item)=>{
-        setItems((oldItems)=>[
-                ...oldItems,
-                item
-            ]);
-    }, [
-        setItems
-    ]);
-    const removeItem = (0, $85cNH$useCallback)((itemId)=>{
-        setItems((oldItems)=>oldItems.filter((item)=>typeof item === "string" ? item !== itemId : item.id !== itemId));
-    }, [
-        setItems
-    ]);
-    return {
-        items: items,
-        loading: loading,
-        loaded: loaded,
-        error: error,
-        refetch: fetch,
-        addItem: addItem,
-        removeItem: removeItem,
-        url: collectionUrl
-    };
-};
-var $c1e897431d8c5742$export$2e2bcd8739ae039 = $c1e897431d8c5742$var$useCollection;
-
-
-const $7ce737d4a1c88e63$var$CommentsField = ({ source: source, context: context, helperText: helperText, placeholder: placeholder, userResource: userResource, mentions: mentions })=>{
-    const record = (0, $85cNH$useRecordContext)();
-    const { items: comments, loading: loading, addItem: addItem, removeItem: removeItem } = (0, $c1e897431d8c5742$export$2e2bcd8739ae039)(record.replies);
-    if (!userResource) throw new Error("No userResource defined for CommentsField");
-    return /*#__PURE__*/ (0, $85cNH$jsxs)((0, $85cNH$Fragment), {
-        children: [
-            /*#__PURE__*/ (0, $85cNH$jsx)((0, $3c17312a40ebf1ed$export$2e2bcd8739ae039), {
-                context: context,
-                helperText: helperText,
-                userResource: userResource,
-                placeholder: placeholder,
-                mentions: mentions,
-                addItem: addItem,
-                removeItem: removeItem
-            }),
-            /*#__PURE__*/ (0, $85cNH$jsx)((0, $be88b298220210d1$export$2e2bcd8739ae039), {
-                comments: comments,
-                loading: loading,
-                userResource: userResource
-            })
-        ]
-    });
->>>>>>> 81c68e0a
 };
 $7ce737d4a1c88e63$var$CommentsField.defaultProps = {
   label: 'Commentaires',
@@ -1147,53 +653,26 @@
 };
 var $7ce737d4a1c88e63$export$2e2bcd8739ae039 = $7ce737d4a1c88e63$var$CommentsField;
 
-<<<<<<< HEAD
 const $d3be168cd1e7aaae$var$CollectionList = ({
   collectionUrl: collectionUrl,
   resource: resource,
   children: children,
   ...rest
 }) => {
-  if ((0, $2hSwr$react).Children.count(children) !== 1) throw new Error('<CollectionList> only accepts a single child');
+  if ((0, $85cNH$react).Children.count(children) !== 1) throw new Error('<CollectionList> only accepts a single child');
   // TODO use a simple fetch call, as the resource is not good and it is useless
-  const { data: collection, isLoading: isLoading } = (0, $2hSwr$useGetOne)(resource, collectionUrl, {
+  const { data: collection, isLoading: isLoading } = (0, $85cNH$useGetOne)(resource, collectionUrl, {
     enabled: !!collectionUrl
   });
   if (isLoading)
-    return /*#__PURE__*/ (0, $2hSwr$jsx)('div', {
+    return /*#__PURE__*/ (0, $85cNH$jsx)('div', {
       style: {
         marginTop: 8
       },
-      children: /*#__PURE__*/ (0, $2hSwr$jsx)((0, $2hSwr$LinearProgress), {})
-=======
-
-
-
-
-
-const $d3be168cd1e7aaae$var$CollectionList = ({ collectionUrl: collectionUrl, resource: resource, children: children, ...rest })=>{
-    if ((0, $85cNH$react).Children.count(children) !== 1) throw new Error("<CollectionList> only accepts a single child");
-    // TODO use a simple fetch call, as the resource is not good and it is useless
-    const { data: collection, isLoading: isLoading } = (0, $85cNH$useGetOne)(resource, collectionUrl, {
-        enabled: !!collectionUrl
-    });
-    if (isLoading) return /*#__PURE__*/ (0, $85cNH$jsx)("div", {
-        style: {
-            marginTop: 8
-        },
-        children: /*#__PURE__*/ (0, $85cNH$jsx)((0, $85cNH$LinearProgress), {})
-    });
-    if (!collection) return null;
-    return /*#__PURE__*/ (0, $85cNH$jsx)((0, $85cNH$ReferenceArrayField), {
-        reference: resource,
-        record: collection,
-        source: "items",
-        ...rest,
-        children: children
->>>>>>> 81c68e0a
+      children: /*#__PURE__*/ (0, $85cNH$jsx)((0, $85cNH$LinearProgress), {})
     });
   if (!collection) return null;
-  return /*#__PURE__*/ (0, $2hSwr$jsx)((0, $2hSwr$ReferenceArrayField), {
+  return /*#__PURE__*/ (0, $85cNH$jsx)((0, $85cNH$ReferenceArrayField), {
     reference: resource,
     record: collection,
     source: 'items',
@@ -1203,7 +682,6 @@
 };
 var $d3be168cd1e7aaae$export$2e2bcd8739ae039 = $d3be168cd1e7aaae$var$CollectionList;
 
-<<<<<<< HEAD
 const $ea214512ab1a2e8f$var$ReferenceCollectionField = ({
   source: source,
   record: record,
@@ -1211,10 +689,10 @@
   children: children,
   ...rest
 }) => {
-  if ((0, $2hSwr$react).Children.count(children) !== 1)
+  if ((0, $85cNH$react).Children.count(children) !== 1)
     throw new Error('<ReferenceCollectionField> only accepts a single child');
   if (!record || !record[source]) return null;
-  return /*#__PURE__*/ (0, $2hSwr$jsx)((0, $d3be168cd1e7aaae$export$2e2bcd8739ae039), {
+  return /*#__PURE__*/ (0, $85cNH$jsx)((0, $d3be168cd1e7aaae$export$2e2bcd8739ae039), {
     resource: reference,
     collectionUrl: record[source],
     ...rest,
@@ -1224,18 +702,18 @@
 var $ea214512ab1a2e8f$export$2e2bcd8739ae039 = $ea214512ab1a2e8f$var$ReferenceCollectionField;
 
 const $542b37cc25b8ccca$var$useInbox = () => {
-  const { identity: identity } = (0, $2hSwr$useGetIdentity)();
-  const inboxUrl = (0, $2hSwr$useMemo)(() => {
+  const { identity: identity } = (0, $85cNH$useGetIdentity)();
+  const inboxUrl = (0, $85cNH$useMemo)(() => {
     if (identity?.webIdData) return identity?.webIdData?.inbox;
   }, [identity]);
-  const sparqlEndpoint = (0, $2hSwr$useMemo)(() => {
+  const sparqlEndpoint = (0, $85cNH$useMemo)(() => {
     if (identity?.webIdData) return identity?.webIdData?.endpoints?.['void:sparqlEndpoint'] || `${identity?.id}/sparql`;
   }, [identity]);
-  const fetch = (0, $2hSwr$useCallback)(
+  const fetch = (0, $85cNH$useCallback)(
     async ({ filters: filters }) => {
       if (!sparqlEndpoint || !inboxUrl) return;
       const token = localStorage.getItem('token');
-      const blankNodesQuery = (0, $2hSwr$buildBlankNodesQuery)(['as:object']);
+      const blankNodesQuery = (0, $85cNH$buildBlankNodesQuery)(['as:object']);
       let filtersWhereQuery = '';
       if (filters)
         Object.keys(filters).forEach(predicate => {
@@ -1243,53 +721,6 @@
             const object = filters[predicate].startsWith('http') ? `<${filters[predicate]}>` : filters[predicate];
             filtersWhereQuery += `?s1 ${predicate} ${object} .`;
           }
-=======
-
-
-
-
-const $ea214512ab1a2e8f$var$ReferenceCollectionField = ({ source: source, record: record, reference: reference, children: children, ...rest })=>{
-    if ((0, $85cNH$react).Children.count(children) !== 1) throw new Error("<ReferenceCollectionField> only accepts a single child");
-    if (!record || !record[source]) return null;
-    return /*#__PURE__*/ (0, $85cNH$jsx)((0, $d3be168cd1e7aaae$export$2e2bcd8739ae039), {
-        resource: reference,
-        collectionUrl: record[source],
-        ...rest,
-        children: children
-    });
-};
-var $ea214512ab1a2e8f$export$2e2bcd8739ae039 = $ea214512ab1a2e8f$var$ReferenceCollectionField;
-
-
-
-
-
-
-const $542b37cc25b8ccca$var$useInbox = ()=>{
-    const { identity: identity } = (0, $85cNH$useGetIdentity)();
-    const inboxUrl = (0, $85cNH$useMemo)(()=>{
-        if (identity?.webIdData) return identity?.webIdData?.inbox;
-    }, [
-        identity
-    ]);
-    const sparqlEndpoint = (0, $85cNH$useMemo)(()=>{
-        if (identity?.webIdData) return identity?.webIdData?.endpoints?.["void:sparqlEndpoint"] || `${identity?.id}/sparql`;
-    }, [
-        identity
-    ]);
-    const fetch = (0, $85cNH$useCallback)(async ({ filters: filters })=>{
-        if (!sparqlEndpoint || !inboxUrl) return;
-        const token = localStorage.getItem("token");
-        const blankNodesQuery = (0, $85cNH$buildBlankNodesQuery)([
-            "as:object"
-        ]);
-        let filtersWhereQuery = "";
-        if (filters) Object.keys(filters).forEach((predicate)=>{
-            if (filters[predicate]) {
-                const object = filters[predicate].startsWith("http") ? `<${filters[predicate]}>` : filters[predicate];
-                filtersWhereQuery += `?s1 ${predicate} ${object} .`;
-            }
->>>>>>> 81c68e0a
         });
       const query = `
         PREFIX as: <https://www.w3.org/ns/activitystreams#>
@@ -1305,8 +736,7 @@
           ${blankNodesQuery.where}
         }
       `;
-<<<<<<< HEAD
-      const { json: json } = await (0, $2hSwr$fetchUtils).fetchJson(sparqlEndpoint, {
+      const { json: json } = await (0, $85cNH$fetchUtils).fetchJson(sparqlEndpoint, {
         method: 'POST',
         body: query,
         headers: new Headers({
@@ -1328,16 +758,16 @@
 var $542b37cc25b8ccca$export$2e2bcd8739ae039 = $542b37cc25b8ccca$var$useInbox;
 
 const $641e93142bcf5435$var$useNodeinfo = (host, rel = 'http://nodeinfo.diaspora.software/ns/schema/2.1') => {
-  const [schema, setSchema] = (0, $2hSwr$useState)();
-  (0, $2hSwr$useEffect)(() => {
+  const [schema, setSchema] = (0, $85cNH$useState)();
+  (0, $85cNH$useEffect)(() => {
     (async () => {
       const protocol = host.includes(':') ? 'http' : 'https'; // If the host has a port, we are likely on HTTP
       const nodeinfoUrl = `${protocol}://${host}/.well-known/nodeinfo`;
       try {
-        const { json: links } = await (0, $2hSwr$fetchUtils).fetchJson(nodeinfoUrl);
+        const { json: links } = await (0, $85cNH$fetchUtils).fetchJson(nodeinfoUrl);
         // Accept any version of the nodeinfo protocol
         const link = links?.links?.find(l => l.rel === rel);
-        const { json: json } = await (0, $2hSwr$fetchUtils).fetchJson(link.href);
+        const { json: json } = await (0, $85cNH$fetchUtils).fetchJson(link.href);
         setSchema(json);
       } catch (e) {
         // Do nothing if nodeinfo can't be fetched
@@ -1350,14 +780,14 @@
 
 const $2514c63dc8f4867c$var$useWebfinger = () => {
   // Post an activity to the logged user's outbox and return its URI
-  const fetch = (0, $2hSwr$useCallback)(async id => {
+  const fetch = (0, $85cNH$useCallback)(async id => {
     // eslint-disable-next-line
     const [_, username, host] = id.split('@');
     if (host) {
       const protocol = host.includes(':') ? 'http' : 'https'; // If the host has a port, we are most likely on localhost
       const webfingerUrl = `${protocol}://${host}/.well-known/webfinger?resource=acct:${username}@${host}`;
       try {
-        const { json: json } = await (0, $2hSwr$fetchUtils).fetchJson(webfingerUrl);
+        const { json: json } = await (0, $85cNH$fetchUtils).fetchJson(webfingerUrl);
         const link = json.links.find(l => l.type === 'application/activity+json');
         return link ? link.href : null;
       } catch (e) {
@@ -1371,7 +801,7 @@
 };
 var $2514c63dc8f4867c$export$2e2bcd8739ae039 = $2514c63dc8f4867c$var$useWebfinger;
 
-const $cebd295d444aa91c$var$useStyles = (0, $2hSwr$muistylesmakeStyles)(theme => ({
+const $cebd295d444aa91c$var$useStyles = (0, $85cNH$muistylesmakeStyles)(theme => ({
   items: {
     background: '#fff',
     borderRadius: '0.5rem',
@@ -1396,8 +826,8 @@
     }
   }
 }));
-var $cebd295d444aa91c$export$2e2bcd8739ae039 = /*#__PURE__*/ (0, $2hSwr$forwardRef)((props, ref) => {
-  const [selectedIndex, setSelectedIndex] = (0, $2hSwr$useState)(0);
+var $cebd295d444aa91c$export$2e2bcd8739ae039 = /*#__PURE__*/ (0, $85cNH$forwardRef)((props, ref) => {
+  const [selectedIndex, setSelectedIndex] = (0, $85cNH$useState)(0);
   const classes = $cebd295d444aa91c$var$useStyles();
   const selectItem = index => {
     const item = props.items[index];
@@ -1415,8 +845,8 @@
   const enterHandler = () => {
     selectItem(selectedIndex);
   };
-  (0, $2hSwr$useEffect)(() => setSelectedIndex(0), [props.items]);
-  (0, $2hSwr$useImperativeHandle)(ref, () => ({
+  (0, $85cNH$useEffect)(() => setSelectedIndex(0), [props.items]);
+  (0, $85cNH$useImperativeHandle)(ref, () => ({
     onKeyDown: ({ event: event }) => {
       if (event.key === 'ArrowUp') {
         upHandler();
@@ -1433,11 +863,11 @@
       return false;
     }
   }));
-  return /*#__PURE__*/ (0, $2hSwr$jsx)('div', {
+  return /*#__PURE__*/ (0, $85cNH$jsx)('div', {
     className: classes.items,
     children: props.items.length
       ? props.items.map((item, index) =>
-          /*#__PURE__*/ (0, $2hSwr$jsx)(
+          /*#__PURE__*/ (0, $85cNH$jsx)(
             'button',
             {
               className: classes.item + (index === selectedIndex ? ' selected' : ''),
@@ -1447,156 +877,23 @@
             index
           )
         )
-      : /*#__PURE__*/ (0, $2hSwr$jsx)('div', {
+      : /*#__PURE__*/ (0, $85cNH$jsx)('div', {
           className: classes.item,
           children: 'Aucun r\xe9sultat'
-=======
-        const { json: json } = await (0, $85cNH$fetchUtils).fetchJson(sparqlEndpoint, {
-            method: "POST",
-            body: query,
-            headers: new Headers({
-                Accept: "application/ld+json",
-                Authorization: token ? `Bearer ${token}` : undefined
-            })
-        });
-        if (json["@graph"]) return json["@graph"];
-        return null;
-    }, [
-        sparqlEndpoint,
-        inboxUrl
-    ]);
-    return {
-        fetch: fetch,
-        url: inboxUrl,
-        owner: identity?.id
-    };
-};
-var $542b37cc25b8ccca$export$2e2bcd8739ae039 = $542b37cc25b8ccca$var$useInbox;
-
-
-
-
-
-const $2514c63dc8f4867c$var$useWebfinger = ()=>{
-    // Post an activity to the logged user's outbox and return its URI
-    const fetch = (0, $85cNH$useCallback)(async (id)=>{
-        // eslint-disable-next-line
-        const [_, username, host] = id.split("@");
-        if (host) {
-            const protocol = host.includes(":") ? "http" : "https"; // If the host has a port, we are most likely on localhost
-            const webfingerUrl = `${protocol}://${host}/.well-known/webfinger?resource=acct:${username}@${host}`;
-            try {
-                const { json: json } = await (0, $85cNH$fetchUtils).fetchJson(webfingerUrl);
-                const link = json.links.find((l)=>l.type === "application/activity+json");
-                return link ? link.href : null;
-            } catch (e) {
-                return null;
-            }
-        } else return null;
-    }, []);
-    return {
-        fetch: fetch
-    };
-};
-var $2514c63dc8f4867c$export$2e2bcd8739ae039 = $2514c63dc8f4867c$var$useWebfinger;
-
-
-
-
-
-
-
-
-
-
-const $cebd295d444aa91c$var$useStyles = (0, $85cNH$muistylesmakeStyles)((theme)=>({
-        items: {
-            background: "#fff",
-            borderRadius: "0.5rem",
-            boxShadow: "0 0 0 1px rgba(0, 0, 0, 0.05), 0px 10px 20px rgba(0, 0, 0, 0.1)",
-            color: "rgba(0, 0, 0, 0.8)",
-            fontSize: "0.9rem",
-            overflow: "hidden",
-            padding: "0.2rem",
-            position: "relative"
-        },
-        item: {
-            background: "transparent",
-            border: "1px solid transparent",
-            borderRadius: "0.4rem",
-            display: "block",
-            margin: 0,
-            padding: "0.2rem 0.4rem",
-            textAlign: "left",
-            width: "100%",
-            "&.selected": {
-                borderColor: "#000"
-            }
-        }
-    }));
-var $cebd295d444aa91c$export$2e2bcd8739ae039 = /*#__PURE__*/ (0, $85cNH$forwardRef)((props, ref)=>{
-    const [selectedIndex, setSelectedIndex] = (0, $85cNH$useState)(0);
-    const classes = $cebd295d444aa91c$var$useStyles();
-    const selectItem = (index)=>{
-        const item = props.items[index];
-        if (item) props.command({
-            id: item
-        });
-    };
-    const upHandler = ()=>{
-        setSelectedIndex((selectedIndex + props.items.length - 1) % props.items.length);
-    };
-    const downHandler = ()=>{
-        setSelectedIndex((selectedIndex + 1) % props.items.length);
-    };
-    const enterHandler = ()=>{
-        selectItem(selectedIndex);
-    };
-    (0, $85cNH$useEffect)(()=>setSelectedIndex(0), [
-        props.items
-    ]);
-    (0, $85cNH$useImperativeHandle)(ref, ()=>({
-            onKeyDown: ({ event: event })=>{
-                if (event.key === "ArrowUp") {
-                    upHandler();
-                    return true;
-                }
-                if (event.key === "ArrowDown") {
-                    downHandler();
-                    return true;
-                }
-                if (event.key === "Enter") {
-                    enterHandler();
-                    return true;
-                }
-                return false;
-            }
-        }));
-    return /*#__PURE__*/ (0, $85cNH$jsx)("div", {
-        className: classes.items,
-        children: props.items.length ? props.items.map((item, index)=>/*#__PURE__*/ (0, $85cNH$jsx)("button", {
-                className: classes.item + (index === selectedIndex ? " selected" : ""),
-                onClick: ()=>selectItem(index),
-                children: item.label
-            }, index)) : /*#__PURE__*/ (0, $85cNH$jsx)("div", {
-            className: classes.item,
-            children: "Aucun r\xe9sultat"
->>>>>>> 81c68e0a
         })
   });
 });
 
-<<<<<<< HEAD
 const $a2389704c0801b9a$var$renderMentions = () => {
   let component;
   let popup;
   return {
     onStart: props => {
-      component = new (0, $2hSwr$ReactRenderer)((0, $cebd295d444aa91c$export$2e2bcd8739ae039), {
+      component = new (0, $85cNH$ReactRenderer)((0, $cebd295d444aa91c$export$2e2bcd8739ae039), {
         props: props,
         editor: props.editor
       });
-      popup = (0, $2hSwr$tippyjs)('body', {
+      popup = (0, $85cNH$tippyjs)('body', {
         getReferenceClientRect: props.clientRect,
         appendTo: () => document.body,
         content: component.element,
@@ -1628,8 +925,8 @@
 var $a2389704c0801b9a$export$2e2bcd8739ae039 = $a2389704c0801b9a$var$renderMentions;
 
 const $51cccd331ea8b13d$var$useMentions = userResource => {
-  const userDataModel = (0, $2hSwr$useDataModel)(userResource);
-  const { data: data } = (0, $2hSwr$useGetList)(
+  const userDataModel = (0, $85cNH$useDataModel)(userResource);
+  const { data: data } = (0, $85cNH$useGetList)(
     userResource,
     {
       filter: {
@@ -1641,14 +938,14 @@
       enabled: !!userDataModel?.fieldsMapping?.title
     }
   );
-  const availableMentions = (0, $2hSwr$useMemo)(() => {
+  const availableMentions = (0, $85cNH$useMemo)(() => {
     if (data)
       return data.map(item => ({
         id: item.id,
         label: item[userDataModel?.fieldsMapping?.title]
       }));
   }, [data]);
-  const items = (0, $2hSwr$useMemo)(() => {
+  const items = (0, $85cNH$useMemo)(() => {
     if (availableMentions)
       return ({ query: query }) => {
         return availableMentions
@@ -1660,81 +957,6 @@
     items: items,
     render: (0, $a2389704c0801b9a$export$2e2bcd8739ae039)
   };
-=======
-
-const $a2389704c0801b9a$var$renderMentions = ()=>{
-    let component;
-    let popup;
-    return {
-        onStart: (props)=>{
-            component = new (0, $85cNH$ReactRenderer)((0, $cebd295d444aa91c$export$2e2bcd8739ae039), {
-                props: props,
-                editor: props.editor
-            });
-            popup = (0, $85cNH$tippyjs)("body", {
-                getReferenceClientRect: props.clientRect,
-                appendTo: ()=>document.body,
-                content: component.element,
-                showOnCreate: true,
-                interactive: true,
-                trigger: "manual",
-                placement: "bottom-start"
-            });
-        },
-        onUpdate (props) {
-            component.updateProps(props);
-            popup[0].setProps({
-                getReferenceClientRect: props.clientRect
-            });
-        },
-        onKeyDown (props) {
-            if (props.event.key === "Escape") {
-                popup[0].hide();
-                return true;
-            }
-            return component.ref?.onKeyDown(props);
-        },
-        onExit () {
-            popup[0].destroy();
-            component.destroy();
-        }
-    };
-};
-var $a2389704c0801b9a$export$2e2bcd8739ae039 = $a2389704c0801b9a$var$renderMentions;
-
-
-const $51cccd331ea8b13d$var$useMentions = (userResource)=>{
-    const userDataModel = (0, $85cNH$useDataModel)(userResource);
-    const { data: data } = (0, $85cNH$useGetList)(userResource, {
-        filter: {
-            _predicates: [
-                userDataModel?.fieldsMapping?.title
-            ],
-            blankNodes: []
-        }
-    }, {
-        enabled: !!userDataModel?.fieldsMapping?.title
-    });
-    const availableMentions = (0, $85cNH$useMemo)(()=>{
-        if (data) return data.map((item)=>({
-                id: item.id,
-                label: item[userDataModel?.fieldsMapping?.title]
-            }));
-    }, [
-        data
-    ]);
-    const items = (0, $85cNH$useMemo)(()=>{
-        if (availableMentions) return ({ query: query })=>{
-            return availableMentions.filter(({ label: label })=>label.toLowerCase().startsWith(query.toLowerCase())).slice(0, 5);
-        };
-    }, [
-        availableMentions
-    ]);
-    return {
-        items: items,
-        render: (0, $a2389704c0801b9a$export$2e2bcd8739ae039)
-    };
->>>>>>> 81c68e0a
 };
 var $51cccd331ea8b13d$export$2e2bcd8739ae039 = $51cccd331ea8b13d$var$useMentions;
 
