{
  "name": "@semapps/activitypub-components",
<<<<<<< HEAD
  "version": "0.4.0",
=======
  "version": "0.4.1",
>>>>>>> 848c08eb
  "description": "React-Admin components for ActivityPub display",
  "license": "Apache-2.0",
  "author": "Virtual Assembly",
  "main": "dist/index.cjs.js",
  "module": "dist/index.es.js",
  "files": [
    "dist"
  ],
  "scripts": {
    "pre-publish": "rollup --sourcemap --config",
    "dev": "rollup --watch --sourcemap --config"
  },
  "dependencies": {
<<<<<<< HEAD
    "@semapps/auth-provider": "0.4.0",
    "@semapps/field-components": "0.4.0",
    "@semapps/semantic-data-provider": "0.4.0",
=======
    "@semapps/auth-provider": "0.4.1",
    "@semapps/field-components": "0.4.1",
    "@semapps/semantic-data-provider": "0.4.1",
>>>>>>> 848c08eb
    "@tiptap/core": "^2.0.0-beta.95",
    "@tiptap/extension-mention": "^2.0.0-beta.95",
    "@tiptap/extension-placeholder": "^2.0.0-beta.95",
    "@tiptap/suggestion": "^2.0.0-beta.95",
    "ra-richtext-tiptap": "^0.0.1",
    "tippy.js": "^6.3.7"
  },
  "peerDependencies": {
    "react": "^16.13.1 || ^17.0.0",
    "react-admin": "^3.19.10"
  },
  "publishConfig": {
    "access": "public"
  },
  "devDependencies": {
    "@babel/core": "^7.9.6",
    "@babel/preset-env": "^7.9.6",
    "@babel/preset-react": "^7.9.4",
    "rollup": "^2.7.6",
    "rollup-plugin-babel": "^4.4.0",
    "rollup-plugin-commonjs": "^10.1.0",
    "rollup-plugin-json": "^4.0.0",
    "rollup-plugin-node-resolve": "^5.2.0",
    "rollup-plugin-replace": "^2.2.0",
    "rollup-plugin-terser": "^5.3.0",
    "rollup-pluginutils": "^2.8.2"
  }
}<|MERGE_RESOLUTION|>--- conflicted
+++ resolved
@@ -1,10 +1,6 @@
 {
   "name": "@semapps/activitypub-components",
-<<<<<<< HEAD
-  "version": "0.4.0",
-=======
   "version": "0.4.1",
->>>>>>> 848c08eb
   "description": "React-Admin components for ActivityPub display",
   "license": "Apache-2.0",
   "author": "Virtual Assembly",
@@ -18,15 +14,9 @@
     "dev": "rollup --watch --sourcemap --config"
   },
   "dependencies": {
-<<<<<<< HEAD
-    "@semapps/auth-provider": "0.4.0",
-    "@semapps/field-components": "0.4.0",
-    "@semapps/semantic-data-provider": "0.4.0",
-=======
     "@semapps/auth-provider": "0.4.1",
     "@semapps/field-components": "0.4.1",
     "@semapps/semantic-data-provider": "0.4.1",
->>>>>>> 848c08eb
     "@tiptap/core": "^2.0.0-beta.95",
     "@tiptap/extension-mention": "^2.0.0-beta.95",
     "@tiptap/extension-placeholder": "^2.0.0-beta.95",
