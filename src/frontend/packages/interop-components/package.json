{
  "name": "@semapps/interop-components",
  "version": "0.4.6",
  "description": "React-Admin components to handle interoperability between SemApps instances",
  "license": "Apache-2.0",
  "author": "Virtual Assembly",
  "main": "dist/index.cjs.js",
  "module": "dist/index.es.js",
  "files": [
    "dist"
  ],
  "scripts": {
    "pre-publish": "rollup --sourcemap --config",
    "dev": "rollup --watch --sourcemap --config"
  },
  "dependencies": {
<<<<<<< HEAD
    "@semapps/input-components": "0.4.1",
    "@semapps/semantic-data-provider": "0.4.1",
=======
    "@material-ui/lab": "^4.0.0-alpha.57",
    "@semapps/input-components": "0.4.6",
    "@semapps/semantic-data-provider": "0.4.6",
>>>>>>> b5399ea4
    "autosuggest-highlight": "^3.1.1",
    "final-form": "^4.20.8",
    "final-form-calculate": "^1.3.2",
    "lodash.throttle": "^4.1.1",
    "url-join": "^4.0.1",
    "react-final-form": "^6.5.9"
  },
  "peerDependencies": {
    "react": "^18.2.0",
    "react-admin": "^4.7.0"
  },
  "publishConfig": {
    "access": "public"
  },
  "devDependencies": {
    "@babel/core": "^7.9.6",
    "@babel/preset-env": "^7.9.6",
    "@babel/preset-react": "^7.9.4",
    "rollup": "^2.7.6",
    "rollup-plugin-babel": "^4.4.0",
    "rollup-plugin-commonjs": "^10.1.0",
    "rollup-plugin-json": "^4.0.0",
    "rollup-plugin-node-resolve": "^5.2.0",
    "rollup-plugin-replace": "^2.2.0",
    "rollup-plugin-terser": "^5.3.0",
    "rollup-pluginutils": "^2.8.2"
  }
}<|MERGE_RESOLUTION|>--- conflicted
+++ resolved
@@ -14,14 +14,8 @@
     "dev": "rollup --watch --sourcemap --config"
   },
   "dependencies": {
-<<<<<<< HEAD
-    "@semapps/input-components": "0.4.1",
-    "@semapps/semantic-data-provider": "0.4.1",
-=======
-    "@material-ui/lab": "^4.0.0-alpha.57",
     "@semapps/input-components": "0.4.6",
     "@semapps/semantic-data-provider": "0.4.6",
->>>>>>> b5399ea4
     "autosuggest-highlight": "^3.1.1",
     "final-form": "^4.20.8",
     "final-form-calculate": "^1.3.2",
