import React from 'react';
import { useSelector } from 'react-redux';
import { TopToolbar as RaTopToolbar } from 'react-admin';
import { makeStyles, Typography } from '@material-ui/core';

const useStyles = makeStyles(theme => ({
  topToolBar: {
    boxSizing: 'border-box',
    width: '100%',
    display: 'flex',
    justifyContent: 'space-between',
    alignItems: 'center',
    flexWrap: 'wrap',
    marginTop: 8,
    marginBottom: 8
  },
  titleContainer: props => ({
    maxWidth: props.sidebarOpen ? 'calc(100vw - 300px)' : 'calc(100vw - 100px)',
    position: 'relative',
    top: -8,
    marginRight: 8,
    [theme.breakpoints.down('xs')]: {
      top: 0,
      marginRight: 0,
      maxWidth: '90vw'
    }
  }),
  title: {
    overflow: 'hidden',
    textOverflow: 'ellipsis',
    whiteSpace: 'nowrap',
    [theme.breakpoints.down('xs')]: {
      fontSize: '1.8rem'
    }
  },
  actionsContainer: props => ({
    whiteSpace: 'nowrap',
    marginLeft: 'auto',
    overflow: 'hidden',
    [theme.breakpoints.down('xs')]: {
<<<<<<< HEAD
      height: (props.currentView === 'list') ? 0 : 'auto',
=======
      display: props.currentView === 'list' ? 'none' : 'block'
>>>>>>> a6351f6e
    }
  })
}));

const TopToolbar = ({ children, currentView, ...otherProps }) => {
  const sidebarOpen = useSelector(state => state.admin.ui.sidebarOpen);
  const classes = useStyles({ currentView, sidebarOpen });
  return (
    <RaTopToolbar classes={{ root: classes.topToolBar }}>
      <div className={classes.titleContainer}>
        <Typography className={classes.title} variant="h4" color="primary" id="react-admin-title" component="h1" />
      </div>
      <div className={classes.actionsContainer}>{children}</div>
    </RaTopToolbar>
  );
};

export default TopToolbar;<|MERGE_RESOLUTION|>--- conflicted
+++ resolved
@@ -38,11 +38,7 @@
     marginLeft: 'auto',
     overflow: 'hidden',
     [theme.breakpoints.down('xs')]: {
-<<<<<<< HEAD
       height: (props.currentView === 'list') ? 0 : 'auto',
-=======
-      display: props.currentView === 'list' ? 'none' : 'block'
->>>>>>> a6351f6e
     }
   })
 }));
