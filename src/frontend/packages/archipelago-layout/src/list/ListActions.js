import React from 'react';
import { TopToolbar, CreateButton, ExportButton, RefreshButton, useResourceDefinition } from 'react-admin';
import { useMediaQuery } from '@material-ui/core';

// Do not show Export and Refresh buttons on mobile
const ListActions = ({
  bulkActions,
  basePath,
  currentSort,
  displayedFilters,
  exporter,
  filters,
  filterValues,
  onUnselectItems,
  resource,
  selectedIds,
  showFilter,
  total
}) => {
  const xs = useMediaQuery(theme => theme.breakpoints.down('xs'));
<<<<<<< HEAD
  const resourceDefinition = useResourceDefinition();

=======
  const resourceDefinition = useResourceDefinition({});
>>>>>>> 01f91c7e
  return (
    <TopToolbar>
      {bulkActions &&
        React.cloneElement(bulkActions, {
          basePath,
          filterValues,
          resource,
          selectedIds,
          onUnselectItems
        })}
      {filters &&
        React.cloneElement(filters, {
          resource,
          showFilter,
          displayedFilters,
          filterValues,
          context: 'button'
        })}
      {resourceDefinition.hasCreate && <CreateButton basePath={basePath} />}
      {!xs && (
        <ExportButton
          disabled={total === 0}
          resource={resource}
          sort={currentSort}
          filter={filterValues}
          exporter={exporter}
        />
      )}
      {!xs && <RefreshButton />}
    </TopToolbar>
  );
};

export default ListActions;<|MERGE_RESOLUTION|>--- conflicted
+++ resolved
@@ -18,12 +18,7 @@
   total
 }) => {
   const xs = useMediaQuery(theme => theme.breakpoints.down('xs'));
-<<<<<<< HEAD
-  const resourceDefinition = useResourceDefinition();
-
-=======
   const resourceDefinition = useResourceDefinition({});
->>>>>>> 01f91c7e
   return (
     <TopToolbar>
       {bulkActions &&
