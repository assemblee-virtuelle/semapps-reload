import * as React from 'react';
import { useListContext, linkToRecord, Link } from 'react-admin';
import { Grid } from '@material-ui/core';

// useful to prevent click bubbling in a datagrid with rowClick
const stopPropagation = e => e.stopPropagation();

// Our handleClick does nothing as we wrap the children inside a Link but it is
// required by ChipField, which uses a Chip from material-ui.
// The material-ui Chip requires an onClick handler to behave like a clickable element.
const handleClick = () => {};

const GridList = ({ children, linkType, spacing, xs, sm, md, lg, xl }) => {
  const { ids, data, basePath } = useListContext();
  return (
    <Grid container spacing={spacing}>
<<<<<<< HEAD
      {ids.map(id => (
        <Grid item key={id} xs={xs} sm={sm} md={md} lg={lg} xl={xl}>
          {linkType ? (
            <Link to={linkToRecord(basePath, id, linkType)} onClick={stopPropagation}>
              {React.cloneElement(React.Children.only(children), {
=======
      {ids.map(id => {
        if (!data[id]) return null;
        return (
          <Grid item key={id} {...otherProps}>
            {linkType ? (
              <Link to={linkToRecord(basePath, id, linkType)} onClick={stopPropagation}>
                {React.cloneElement(React.Children.only(children), {
                  record: data[id],
                  basePath,
                  // Workaround to force ChipField to be clickable
                  onClick: handleClick
                })}
              </Link>
            ) : (
              React.cloneElement(React.Children.only(children), {
>>>>>>> ac907b45
                record: data[id],
                basePath
              })
            )}
          </Grid>
        );
      })}
    </Grid>
  );
};

GridList.defaultProps = {
  xs: 6,
  spacing: 3,
  linkType: 'edit'
};

export default GridList;<|MERGE_RESOLUTION|>--- conflicted
+++ resolved
@@ -14,17 +14,10 @@
   const { ids, data, basePath } = useListContext();
   return (
     <Grid container spacing={spacing}>
-<<<<<<< HEAD
-      {ids.map(id => (
-        <Grid item key={id} xs={xs} sm={sm} md={md} lg={lg} xl={xl}>
-          {linkType ? (
-            <Link to={linkToRecord(basePath, id, linkType)} onClick={stopPropagation}>
-              {React.cloneElement(React.Children.only(children), {
-=======
       {ids.map(id => {
         if (!data[id]) return null;
         return (
-          <Grid item key={id} {...otherProps}>
+          <Grid item key={id} xs={xs} sm={sm} md={md} lg={lg} xl={xl}>
             {linkType ? (
               <Link to={linkToRecord(basePath, id, linkType)} onClick={stopPropagation}>
                 {React.cloneElement(React.Children.only(children), {
@@ -36,7 +29,6 @@
               </Link>
             ) : (
               React.cloneElement(React.Children.only(children), {
->>>>>>> ac907b45
                 record: data[id],
                 basePath
               })
