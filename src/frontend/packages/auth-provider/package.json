{
  "name": "@semapps/auth-provider",
  "version": "0.4.7",
  "description": "React-Admin auth provider for SemApps",
  "license": "Apache-2.0",
  "author": "Virtual Assembly",
  "main": "dist/index.cjs.js",
  "module": "dist/index.es.js",
  "files": [
    "dist"
  ],
  "scripts": {
    "pre-publish": "rollup --sourcemap --config",
    "dev": "rollup --watch --sourcemap --config"
  },
  "dependencies": {
<<<<<<< HEAD
    "@semapps/semantic-data-provider": "0.4.6",
    "classnames": "^2.3.2",
=======
    "@material-ui/lab": "^4.0.0-alpha.57",
    "@semapps/semantic-data-provider": "0.4.7",
>>>>>>> 2ef70fea
    "jwt-decode": "^3.0.0",
    "url-join": "^4.0.1"
  },
  "peerDependencies": {
    "react": "^18.2.0",
    "react-admin": "^4.11.0"
  },
  "publishConfig": {
    "access": "public"
  },
  "devDependencies": {
    "@babel/core": "^7.9.6",
    "@babel/preset-env": "^7.9.6",
    "@babel/preset-react": "^7.9.4",
    "rollup": "^2.7.6",
    "rollup-plugin-babel": "^4.4.0",
    "rollup-plugin-commonjs": "^10.1.0",
    "rollup-plugin-json": "^4.0.0",
    "rollup-plugin-node-resolve": "^5.2.0",
    "rollup-plugin-replace": "^2.2.0",
    "rollup-plugin-terser": "^5.3.0",
    "rollup-pluginutils": "^2.8.2"
  },
  "gitHead": "4fa70690c5932b8c9d9cb5eb4c36a10f687703ff"
}<|MERGE_RESOLUTION|>--- conflicted
+++ resolved
@@ -14,13 +14,8 @@
     "dev": "rollup --watch --sourcemap --config"
   },
   "dependencies": {
-<<<<<<< HEAD
-    "@semapps/semantic-data-provider": "0.4.6",
+    "@semapps/semantic-data-provider": "0.4.7",
     "classnames": "^2.3.2",
-=======
-    "@material-ui/lab": "^4.0.0-alpha.57",
-    "@semapps/semantic-data-provider": "0.4.7",
->>>>>>> 2ef70fea
     "jwt-decode": "^3.0.0",
     "url-join": "^4.0.1"
   },
