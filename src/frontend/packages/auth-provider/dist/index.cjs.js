var $4Uj5b$jwtdecode = require("jwt-decode");
var $4Uj5b$urljoin = require("url-join");
<<<<<<< HEAD
var $4Uj5b$oauth4webapi = require("oauth4webapi");
=======
>>>>>>> 43617fc8
var $4Uj5b$reactjsxruntime = require("react/jsx-runtime");
var $4Uj5b$react = require("react");
var $4Uj5b$reactadmin = require("react-admin");
var $4Uj5b$semappssemanticdataprovider = require("@semapps/semantic-data-provider");
var $4Uj5b$muiiconsmaterialShare = require("@mui/icons-material/Share");
var $4Uj5b$muimaterial = require("@mui/material");
var $4Uj5b$muistylesmakeStyles = require("@mui/styles/makeStyles");
var $4Uj5b$muimaterialAutocomplete = require("@mui/material/Autocomplete");
var $4Uj5b$muiiconsmaterialPerson = require("@mui/icons-material/Person");
var $4Uj5b$muisystem = require("@mui/system");
var $4Uj5b$muiiconsmaterialEdit = require("@mui/icons-material/Edit");
var $4Uj5b$muiiconsmaterialCheck = require("@mui/icons-material/Check");
var $4Uj5b$muiiconsmaterialPublic = require("@mui/icons-material/Public");
var $4Uj5b$muiiconsmaterialVpnLock = require("@mui/icons-material/VpnLock");
var $4Uj5b$muiiconsmaterialGroup = require("@mui/icons-material/Group");
var $4Uj5b$reactrouterdom = require("react-router-dom");
var $4Uj5b$muimaterialstyles = require("@mui/material/styles");
var $4Uj5b$muiiconsmaterialLock = require("@mui/icons-material/Lock");
var $4Uj5b$speakingurl = require("speakingurl");
var $4Uj5b$muistyles = require("@mui/styles");
var $4Uj5b$muiiconsmaterialAccountCircle = require("@mui/icons-material/AccountCircle");
var $4Uj5b$lodashisEqual = require("lodash/isEqual");


function $parcel$export(e, n, v, s) {
  Object.defineProperty(e, n, {get: v, set: s, enumerable: true, configurable: true});
}

function $parcel$interopDefault(a) {
  return a && a.__esModule ? a.default : a;
}

$parcel$export(module.exports, "authProvider", () => $6a92eb32301846ac$export$2e2bcd8739ae039);
$parcel$export(module.exports, "CreateWithPermissions", () => $7c87aa71409e289a$export$2e2bcd8739ae039);
$parcel$export(module.exports, "EditWithPermissions", () => $6f1389d03e4735d1$export$2e2bcd8739ae039);
$parcel$export(module.exports, "EditActionsWithPermissions", () => $4076d0aea1b9e239$export$2e2bcd8739ae039);
$parcel$export(module.exports, "EditToolbarWithPermissions", () => $f1baa8bd5325fac3$export$2e2bcd8739ae039);
$parcel$export(module.exports, "EditButtonWithPermissions", () => $496e40eed9f00a2c$export$2e2bcd8739ae039);
$parcel$export(module.exports, "DeleteButtonWithPermissions", () => $79bac4913d414938$export$2e2bcd8739ae039);
$parcel$export(module.exports, "ListWithPermissions", () => $15811bcd3a3eb59f$export$2e2bcd8739ae039);
$parcel$export(module.exports, "ListActionsWithPermissions", () => $6452f20f9b47ebd6$export$2e2bcd8739ae039);
$parcel$export(module.exports, "ShowWithPermissions", () => $773eb052716d0fa7$export$2e2bcd8739ae039);
$parcel$export(module.exports, "ShowActionsWithPermissions", () => $83b0bd683a7f3aa8$export$2e2bcd8739ae039);
$parcel$export(module.exports, "PermissionsButton", () => $49d4f2fbe6f28cfd$export$2e2bcd8739ae039);
$parcel$export(module.exports, "AuthDialog", () => $4e0bf9be00aaa242$export$2e2bcd8739ae039);
$parcel$export(module.exports, "SsoLoginPage", () => $0af8eee27f6a6e9f$export$2e2bcd8739ae039);
$parcel$export(module.exports, "LoginPage", () => $0af8eee27f6a6e9f$export$2e2bcd8739ae039);
$parcel$export(module.exports, "LocalLoginPage", () => $4c56dbfbda0fa20c$export$2e2bcd8739ae039);
$parcel$export(module.exports, "ResourceWithPermissions", () => $0973974d3aa8078b$export$2e2bcd8739ae039);
$parcel$export(module.exports, "UserMenu", () => $9734e84907c0d5dd$export$2e2bcd8739ae039);
$parcel$export(module.exports, "useAgents", () => $780e01b2b2982de2$export$2e2bcd8739ae039);
$parcel$export(module.exports, "useCheckAuthenticated", () => $84db3891236a263f$export$2e2bcd8739ae039);
$parcel$export(module.exports, "useCheckPermissions", () => $673a0cc190160362$export$2e2bcd8739ae039);
$parcel$export(module.exports, "usePermissionsWithRefetch", () => $80da6dcda9baa28b$export$2e2bcd8739ae039);
$parcel$export(module.exports, "useSignup", () => $19e4629c708b7a3e$export$2e2bcd8739ae039);
$parcel$export(module.exports, "PasswordStrengthIndicator", () => $edfec7f9e9fd7881$export$2e2bcd8739ae039);
$parcel$export(module.exports, "validatePasswordStrength", () => $eab41bc89667b2c6$export$2e2bcd8739ae039);
$parcel$export(module.exports, "defaultPasswordScorer", () => $d1ca1e1d215e32ca$export$19dcdb21c6965fb8);
$parcel$export(module.exports, "defaultPasswordScorerOptions", () => $d1ca1e1d215e32ca$export$ba43bf67f3d48107);
$parcel$export(module.exports, "createPasswordScorer", () => $d1ca1e1d215e32ca$export$a1d713a9155d58fc);
$parcel$export(module.exports, "englishMessages", () => $be2fdde9f3e3137d$export$2e2bcd8739ae039);
$parcel$export(module.exports, "frenchMessages", () => $6dbc362c3d93e01d$export$2e2bcd8739ae039);



<<<<<<< HEAD

=======
>>>>>>> 43617fc8
const $2d06940433ec0c6c$export$dca4f48302963835 = (value)=>!value ? undefined : Array.isArray(value) ? value : [
        value
    ];
const $2d06940433ec0c6c$export$4450a74bced1b745 = (resourceUri)=>{
    const parsedUrl = new URL(resourceUri);
    return (0, ($parcel$interopDefault($4Uj5b$urljoin)))(parsedUrl.origin, "_acl", parsedUrl.pathname);
};
const $2d06940433ec0c6c$export$4d54b642c3d13c34 = (baseUri)=>({
        "@base": baseUri,
        acl: "http://www.w3.org/ns/auth/acl#",
        foaf: "http://xmlns.com/foaf/0.1/",
        "acl:agent": {
            "@type": "@id"
        },
        "acl:agentGroup": {
            "@type": "@id"
        },
        "acl:agentClass": {
            "@type": "@id"
        },
        "acl:mode": {
            "@type": "@id"
        },
        "acl:accessTo": {
            "@type": "@id"
        }
    });
const $2d06940433ec0c6c$export$274217e117cdbc7b = async (dataProvider)=>{
    const dataServers = await dataProvider.getDataServers();
    const authServer = Object.values(dataServers).find((server)=>server.authServer === true);
    if (!authServer) throw new Error("Could not find a server with authServer: true. Check your dataServers config.");
    // If the server is a POD, return the root URL instead of https://domain.com/user/data
    return authServer.pod ? new URL(authServer.baseUrl).origin : authServer.baseUrl;
};


const $6a92eb32301846ac$var$AUTH_TYPE_SSO = "sso";
const $6a92eb32301846ac$var$AUTH_TYPE_LOCAL = "local";
const $6a92eb32301846ac$var$AUTH_TYPE_POD = "pod";
const $6a92eb32301846ac$var$authProvider = ({ dataProvider: dataProvider, authType: authType, allowAnonymous: allowAnonymous = true, checkUser: checkUser, checkPermissions: checkPermissions = false })=>{
    if (![
        $6a92eb32301846ac$var$AUTH_TYPE_SSO,
        $6a92eb32301846ac$var$AUTH_TYPE_LOCAL,
        $6a92eb32301846ac$var$AUTH_TYPE_POD
    ].includes(authType)) throw new Error("The authType parameter is missing from the auth provider");
    return {
        login: async (params)=>{
            const authServerUrl = await (0, $2d06940433ec0c6c$export$274217e117cdbc7b)(dataProvider);
            if (authType === $6a92eb32301846ac$var$AUTH_TYPE_LOCAL) {
                const { username: username, password: password } = params;
                try {
                    const { json: json } = await dataProvider.fetch((0, ($parcel$interopDefault($4Uj5b$urljoin)))(authServerUrl, "auth/login"), {
                        method: "POST",
                        body: JSON.stringify({
                            username: username.trim(),
                            password: password.trim()
                        }),
                        headers: new Headers({
                            "Content-Type": "application/json"
                        })
                    });
                    const { token: token } = json;
                    localStorage.setItem("token", token);
                    // Reload to ensure the dataServer config is reset
                    window.location.reload();
                } catch (e) {
                    throw new Error("ra.auth.sign_in_error");
                }
            } else {
                let redirectUrl = `${new URL(window.location.href).origin}/login?login=true`;
                if (params.redirect) redirectUrl += `&redirect=${encodeURIComponent(params.redirect)}`;
                window.location.href = (0, ($parcel$interopDefault($4Uj5b$urljoin)))(authServerUrl, `auth?redirectUrl=${encodeURIComponent(redirectUrl)}`);
            }
        },
        handleCallback: async ()=>{
            const { searchParams: searchParams } = new URL(window.location);
            const token = searchParams.get("token");
<<<<<<< HEAD
            const code = searchParams.get("code");
            if (token) {
                let webId;
                try {
                    ({ webId: webId } = (0, ($parcel$interopDefault($4Uj5b$jwtdecode)))(token));
                } catch (e) {
                    throw new Error("auth.message.invalid_token_returned");
                }
                const { json: json } = await dataProvider.fetch(webId);
                if (!json) throw new Error("auth.message.unable_to_fetch_user_data");
                if (checkUser && !checkUser(json)) throw new Error("auth.message.user_not_allowed_to_login");
                localStorage.setItem("token", token);
                // Reload to ensure the dataServer config is reset
                window.location.href = "/";
            } else if (code) {
                const issuer = new URL(searchParams.get("iss"));
                const as = await $4Uj5b$oauth4webapi.discoveryRequest(issuer).then((response)=>$4Uj5b$oauth4webapi.processDiscoveryResponse(issuer, response));
                const client = {
                    client_id: "http://localhost:3001/actors/app",
                    token_endpoint_auth_method: "none" // We don't have a client secret
                };
                const currentUrl = new URL(window.location.href);
                const params = $4Uj5b$oauth4webapi.validateAuthResponse(as, client, currentUrl, $4Uj5b$oauth4webapi.expectNoState);
                if ($4Uj5b$oauth4webapi.isOAuth2Error(params)) {
                    console.log("error", params);
                    throw new Error(); // Handle OAuth 2.0 redirect error
                }
                const codeVerifier = localStorage.getItem("code_verifier");
                const response = await $4Uj5b$oauth4webapi.authorizationCodeGrantRequest(as, client, params, `${window.location.origin}/auth-callback`, codeVerifier);
                console.log("end response", response);
                const challenges = $4Uj5b$oauth4webapi.parseWwwAuthenticateChallenges(response);
                if (challenges) {
                    for (const challenge of challenges)console.log("challenge", challenge);
                    throw new Error(); // Handle www-authenticate challenges as needed
                }
                const result = await $4Uj5b$oauth4webapi.processAuthorizationCodeOpenIDResponse(as, client, response);
                if ($4Uj5b$oauth4webapi.isOAuth2Error(result)) {
                    console.log("error", result);
                    throw new Error(); // Handle OAuth 2.0 response body error
                }
                console.log("result", result);
                const { access_token: access_token } = result;
                const claims = $4Uj5b$oauth4webapi.getValidatedIdTokenClaims(result);
                console.log("ID Token Claims", claims);
                const { sub: sub } = claims;
            } else throw new Error("auth.message.no_token_returned");
=======
            if (!token) throw new Error("auth.message.no_token_returned");
            let webId;
            try {
                ({ webId: webId } = (0, ($parcel$interopDefault($4Uj5b$jwtdecode)))(token));
            } catch (e) {
                throw new Error("auth.message.invalid_token_returned");
            }
            const { json: json } = await dataProvider.fetch(webId);
            if (!json) throw new Error("auth.message.unable_to_fetch_user_data");
            if (checkUser && !checkUser(json)) throw new Error("auth.message.user_not_allowed_to_login");
            localStorage.setItem("token", token);
            // Reload to ensure the dataServer config is reset
            window.location.href = "/";
>>>>>>> 43617fc8
        },
        signup: async (params)=>{
            const authServerUrl = await (0, $2d06940433ec0c6c$export$274217e117cdbc7b)(dataProvider);
            if (authType === $6a92eb32301846ac$var$AUTH_TYPE_LOCAL) {
                const { username: username, email: email, password: password, domain: domain, ...profileData } = params;
                try {
                    const { json: json } = await dataProvider.fetch((0, ($parcel$interopDefault($4Uj5b$urljoin)))(authServerUrl, "auth/signup"), {
                        method: "POST",
                        body: JSON.stringify({
                            username: username.trim(),
                            email: email.trim(),
                            password: password.trim(),
                            ...profileData
                        }),
                        headers: new Headers({
                            "Content-Type": "application/json"
                        })
                    });
                    const { token: token } = json;
                    localStorage.setItem("token", token);
                    const { webId: webId } = (0, ($parcel$interopDefault($4Uj5b$jwtdecode)))(token);
                    return webId;
                } catch (e) {
                    if (e.message === "email.already.exists") throw new Error("auth.message.user_email_exist");
                    else if (e.message === "username.already.exists") throw new Error("auth.message.username_exist");
                    else if (e.message === "username.invalid") throw new Error("auth.message.username_invalid");
                    else throw new Error(e.message || "ra.auth.sign_in_error");
                }
            } else {
                const redirectUrl = `${new URL(window.location.href).origin}/login?login=true`;
                window.location.href = (0, ($parcel$interopDefault($4Uj5b$urljoin)))(authServerUrl, `auth?redirectUrl=${encodeURIComponent(redirectUrl)}`);
            }
        },
        logout: async ()=>{
            switch(authType){
                case $6a92eb32301846ac$var$AUTH_TYPE_LOCAL:
                    // Delete token but also any other value in local storage
                    localStorage.clear();
                    // Reload to ensure the dataServer config is reset
                    window.location.reload();
                    window.location.href = "/";
                    break;
                case $6a92eb32301846ac$var$AUTH_TYPE_SSO:
                    {
                        const authServerUrl = await (0, $2d06940433ec0c6c$export$274217e117cdbc7b)(dataProvider);
                        const baseUrl = new URL(window.location.href).origin;
                        return (0, ($parcel$interopDefault($4Uj5b$urljoin)))(authServerUrl, `auth/logout?redirectUrl=${encodeURIComponent(`${(0, ($parcel$interopDefault($4Uj5b$urljoin)))(baseUrl, "login")}?logout=true`)}`);
                    }
                case $6a92eb32301846ac$var$AUTH_TYPE_POD:
                    {
                        const token = localStorage.getItem("token");
                        if (token) {
                            const { webId: webId } = (0, ($parcel$interopDefault($4Uj5b$jwtdecode)))(token);
                            // Delete token but also any other value in local storage
                            localStorage.clear();
                            // Redirect to the POD provider
                            return `${(0, ($parcel$interopDefault($4Uj5b$urljoin)))(webId, "openApp")}?type=${encodeURIComponent("http://www.w3.org/ns/solid/interop#ApplicationRegistration")}`;
                        }
                        break;
                    }
                default:
                    break;
            }
        },
        checkAuth: async ()=>{
            const token = localStorage.getItem("token");
            if (!token && !allowAnonymous) throw new Error();
        },
        checkUser: (userData)=>{
            if (checkUser) return checkUser(userData);
            return true;
        },
        checkError: (error)=>Promise.resolve(),
        getPermissions: async (uri)=>{
            if (!checkPermissions) return;
            // React-admin calls getPermissions with an empty object on every page refresh
            // It also passes an object `{ params: { route: 'dashboard' } }` on the Dashboard
            // Ignore all this until we found a way to bypass these redundant calls
            if (typeof uri === "object") return;
            if (!uri || !uri.startsWith("http")) throw new Error("The first parameter passed to getPermissions must be an URL");
            const aclUri = (0, $2d06940433ec0c6c$export$4450a74bced1b745)(uri);
            try {
                const { json: json } = await dataProvider.fetch(aclUri);
                return json["@graph"];
            } catch (e) {
                console.warn(`Could not fetch ACL URI ${uri}`);
                return [];
            }
        },
        addPermission: async (uri, agentId, predicate, mode)=>{
            if (!uri || !uri.startsWith("http")) throw new Error("The first parameter passed to addPermission must be an URL");
            const aclUri = (0, $2d06940433ec0c6c$export$4450a74bced1b745)(uri);
            const authorization = {
                "@id": `#${mode.replace("acl:", "")}`,
                "@type": "acl:Authorization",
                [predicate]: agentId,
                "acl:accessTo": uri,
                "acl:mode": mode
            };
            await dataProvider.fetch(aclUri, {
                method: "PATCH",
                body: JSON.stringify({
                    "@context": (0, $2d06940433ec0c6c$export$4d54b642c3d13c34)(aclUri),
                    "@graph": [
                        authorization
                    ]
                })
            });
        },
        removePermission: async (uri, agentId, predicate, mode)=>{
            if (!uri || !uri.startsWith("http")) throw new Error("The first parameter passed to removePermission must be an URL");
            const aclUri = (0, $2d06940433ec0c6c$export$4450a74bced1b745)(uri);
            // Fetch current permissions
            const { json: json } = await dataProvider.fetch(aclUri);
            const updatedPermissions = json["@graph"].filter((authorization)=>!authorization["@id"].includes("#Default")).map((authorization)=>{
                const modes = (0, $2d06940433ec0c6c$export$dca4f48302963835)(authorization["acl:mode"]);
                let agents = (0, $2d06940433ec0c6c$export$dca4f48302963835)(authorization[predicate]);
                if (mode && modes.includes(mode) && agents && agents.includes(agentId)) agents = agents.filter((agent)=>agent !== agentId);
                return {
                    ...authorization,
                    [predicate]: agents
                };
            });
            await dataProvider.fetch(aclUri, {
                method: "PUT",
                body: JSON.stringify({
                    "@context": (0, $2d06940433ec0c6c$export$4d54b642c3d13c34)(aclUri),
                    "@graph": updatedPermissions
                })
            });
        },
        getIdentity: async ()=>{
            const token = localStorage.getItem("token");
            if (token) {
                const { webId: webId } = (0, ($parcel$interopDefault($4Uj5b$jwtdecode)))(token);
                const { json: webIdData } = await dataProvider.fetch(webId);
                const { json: profileData } = webIdData.url ? await dataProvider.fetch(webIdData.url) : {};
                return {
                    id: webId,
                    fullName: profileData?.["vcard:given-name"] || profileData?.["pair:label"] || webIdData["foaf:name"] || webIdData["pair:label"],
                    profileData: profileData,
                    webIdData: webIdData
                };
            }
        },
        resetPassword: async (params)=>{
            const { email: email } = params;
            const authServerUrl = await (0, $2d06940433ec0c6c$export$274217e117cdbc7b)(dataProvider);
            try {
                await dataProvider.fetch((0, ($parcel$interopDefault($4Uj5b$urljoin)))(authServerUrl, "auth/reset_password"), {
                    method: "POST",
                    body: JSON.stringify({
                        email: email.trim()
                    }),
                    headers: new Headers({
                        "Content-Type": "application/json"
                    })
                });
            } catch (e) {
                throw new Error("auth.notification.reset_password_error");
            }
        },
        setNewPassword: async (params)=>{
            const { email: email, token: token, password: password } = params;
            const authServerUrl = await (0, $2d06940433ec0c6c$export$274217e117cdbc7b)(dataProvider);
            try {
                await dataProvider.fetch((0, ($parcel$interopDefault($4Uj5b$urljoin)))(authServerUrl, "auth/new_password"), {
                    method: "POST",
                    body: JSON.stringify({
                        email: email.trim(),
                        token: token,
                        password: password
                    }),
                    headers: new Headers({
                        "Content-Type": "application/json"
                    })
                });
            } catch (e) {
                throw new Error("auth.notification.new_password_error");
            }
        },
        getAccountSettings: async (params)=>{
            const authServerUrl = await (0, $2d06940433ec0c6c$export$274217e117cdbc7b)(dataProvider);
            try {
                const { json: json } = await dataProvider.fetch((0, ($parcel$interopDefault($4Uj5b$urljoin)))(authServerUrl, "auth/account"));
                return json;
            } catch (e) {
                throw new Error("auth.notification.get_settings_error");
            }
        },
        updateAccountSettings: async (params)=>{
            const authServerUrl = await (0, $2d06940433ec0c6c$export$274217e117cdbc7b)(dataProvider);
            try {
                const { email: email, currentPassword: currentPassword, newPassword: newPassword } = params;
                await dataProvider.fetch((0, ($parcel$interopDefault($4Uj5b$urljoin)))(authServerUrl, "auth/account"), {
                    method: "POST",
                    body: JSON.stringify({
                        currentPassword: currentPassword,
                        email: email?.trim(),
                        newPassword: newPassword
                    }),
                    headers: new Headers({
                        "Content-Type": "application/json"
                    })
                });
            } catch (e) {
                if (e.message === "auth.account.invalid_password") throw new Error("auth.notification.invalid_password");
                throw new Error("auth.notification.update_settings_error");
            }
        }
    };
};
var $6a92eb32301846ac$export$2e2bcd8739ae039 = $6a92eb32301846ac$var$authProvider;








const $09162138eadab4b9$export$66a34090010a35b3 = "acl:Read";
const $09162138eadab4b9$export$7c883503ccedfe0e = "acl:Append";
const $09162138eadab4b9$export$2e56ecf100ca4ba6 = "acl:Write";
const $09162138eadab4b9$export$5581cb2c55de143a = "acl:Control";
const $09162138eadab4b9$export$97a08a1bb7ee0545 = "acl:agent";
const $09162138eadab4b9$export$f07ccbe0773f2c7 = "acl:agentGroup";
const $09162138eadab4b9$export$2703254089a859eb = "acl:agentClass";
const $09162138eadab4b9$export$83ae1bc0992a6335 = "foaf:Agent";
const $09162138eadab4b9$export$546c01a3ffdabe3a = "acl:AuthenticatedAgent";
const $09162138eadab4b9$export$d37f0098bcf84c55 = [
    $09162138eadab4b9$export$66a34090010a35b3,
    $09162138eadab4b9$export$7c883503ccedfe0e,
    $09162138eadab4b9$export$2e56ecf100ca4ba6,
    $09162138eadab4b9$export$5581cb2c55de143a
];
const $09162138eadab4b9$export$dc3840a4e2a72b8c = [
    $09162138eadab4b9$export$66a34090010a35b3,
    $09162138eadab4b9$export$7c883503ccedfe0e,
    $09162138eadab4b9$export$2e56ecf100ca4ba6,
    $09162138eadab4b9$export$5581cb2c55de143a
];
const $09162138eadab4b9$export$65615a101bd6f5ca = [
    $09162138eadab4b9$export$7c883503ccedfe0e,
    $09162138eadab4b9$export$2e56ecf100ca4ba6,
    $09162138eadab4b9$export$5581cb2c55de143a
];
const $09162138eadab4b9$export$b9d0f5f3ab5e453b = [
    $09162138eadab4b9$export$7c883503ccedfe0e,
    $09162138eadab4b9$export$2e56ecf100ca4ba6,
    $09162138eadab4b9$export$5581cb2c55de143a
];
const $09162138eadab4b9$export$ac7b0367c0f9031e = [
    $09162138eadab4b9$export$2e56ecf100ca4ba6,
    $09162138eadab4b9$export$5581cb2c55de143a
];
const $09162138eadab4b9$export$22242524f7d0624 = [
    $09162138eadab4b9$export$5581cb2c55de143a
];
const $09162138eadab4b9$export$cae945d60b6cbe50 = {
    show: $09162138eadab4b9$export$d37f0098bcf84c55,
    list: $09162138eadab4b9$export$dc3840a4e2a72b8c,
    create: $09162138eadab4b9$export$65615a101bd6f5ca,
    edit: $09162138eadab4b9$export$b9d0f5f3ab5e453b,
    delete: $09162138eadab4b9$export$ac7b0367c0f9031e,
    control: $09162138eadab4b9$export$22242524f7d0624
};
const $09162138eadab4b9$export$12e6e8e71d10a4bb = {
    show: "auth.message.resource_show_forbidden",
    edit: "auth.message.resource_edit_forbidden",
    delete: "auth.message.resource_delete_forbidden",
    control: "auth.message.resource_control_forbidden",
    list: "auth.message.container_list_forbidden",
    create: "auth.message.container_create_forbidden"
};
const $09162138eadab4b9$export$2e9571c4ccdeb6a9 = {
    [$09162138eadab4b9$export$66a34090010a35b3]: "auth.right.resource.read",
    [$09162138eadab4b9$export$7c883503ccedfe0e]: "auth.right.resource.append",
    [$09162138eadab4b9$export$2e56ecf100ca4ba6]: "auth.right.resource.write",
    [$09162138eadab4b9$export$5581cb2c55de143a]: "auth.right.resource.control"
};
const $09162138eadab4b9$export$edca379024d80309 = {
    [$09162138eadab4b9$export$66a34090010a35b3]: "auth.right.container.read",
    [$09162138eadab4b9$export$2e56ecf100ca4ba6]: "auth.right.container.write",
    [$09162138eadab4b9$export$5581cb2c55de143a]: "auth.right.container.control"
};


const $673a0cc190160362$var$useCheckPermissions = (uri, mode, redirectUrl = "/")=>{
    const { identity: identity, isLoading: isLoading } = (0, $4Uj5b$reactadmin.useGetIdentity)();
    const { permissions: permissions } = (0, $4Uj5b$reactadmin.usePermissions)(uri);
    const notify = (0, $4Uj5b$reactadmin.useNotify)();
    const redirect = (0, $4Uj5b$reactadmin.useRedirect)();
    (0, $4Uj5b$react.useEffect)(()=>{
        if (!isLoading && identity && permissions && !permissions.some((p)=>(0, $09162138eadab4b9$export$cae945d60b6cbe50)[mode].includes(p["acl:mode"]))) {
            notify((0, $09162138eadab4b9$export$12e6e8e71d10a4bb)[mode], {
                type: "error"
            });
            redirect(redirectUrl);
        }
    }, [
        permissions,
        identity,
        redirect,
        notify,
        isLoading
    ]);
    return permissions;
};
var $673a0cc190160362$export$2e2bcd8739ae039 = $673a0cc190160362$var$useCheckPermissions;


const $7c87aa71409e289a$var$CreateWithPermissions = (props)=>{
    const resource = (0, $4Uj5b$reactadmin.useResourceContext)();
    const createContainerUri = (0, $4Uj5b$semappssemanticdataprovider.useCreateContainer)(resource);
    (0, $673a0cc190160362$export$2e2bcd8739ae039)(createContainerUri, "create");
    return /*#__PURE__*/ (0, $4Uj5b$reactjsxruntime.jsx)((0, $4Uj5b$reactadmin.Create), {
        ...props
    });
};
$7c87aa71409e289a$var$CreateWithPermissions.defaultProps = {
    actions: /*#__PURE__*/ (0, $4Uj5b$reactjsxruntime.jsx)((0, $4Uj5b$reactadmin.CreateActions), {})
};
var $7c87aa71409e289a$export$2e2bcd8739ae039 = $7c87aa71409e289a$var$CreateWithPermissions;


























const $a613ad42a03b1bc4$var$useStyles = (0, ($parcel$interopDefault($4Uj5b$muistylesmakeStyles)))(()=>({
        list: {
            padding: 0,
            width: "100%"
        },
        option: {
            padding: 0
        }
    }));
const $a613ad42a03b1bc4$var$AddPermissionsForm = ({ agents: agents, addPermission: addPermission })=>{
    const classes = $a613ad42a03b1bc4$var$useStyles();
    const translate = (0, $4Uj5b$reactadmin.useTranslate)();
    const [value, setValue] = (0, $4Uj5b$react.useState)(null);
    const [inputValue, setInputValue] = (0, $4Uj5b$react.useState)("");
    const [options, setOptions] = (0, $4Uj5b$react.useState)([]);
    const { data: data } = (0, $4Uj5b$reactadmin.useGetList)("Person", {
        pagination: {
            page: 1,
            perPage: 100
        },
        sort: {
            field: "pair:label",
            order: "ASC"
        },
        filter: {
            q: inputValue
        }
    }, {
        enabled: inputValue.length > 0
    });
    (0, $4Uj5b$react.useEffect)(()=>{
        setOptions(data?.length > 0 ? Object.values(data) : []);
    }, [
        data
    ]);
    return /*#__PURE__*/ (0, $4Uj5b$reactjsxruntime.jsx)((0, ($parcel$interopDefault($4Uj5b$muimaterialAutocomplete))), {
        classes: {
            option: classes.option
        },
        getOptionLabel: (option)=>option["pair:label"],
        // Do not return agents which have already been added
        filterOptions: (x)=>x.filter((agent)=>!Object.keys(agents).includes(agent.id)),
        options: options,
        noOptionsText: translate("ra.navigation.no_results"),
        autoComplete: true,
        blurOnSelect: true,
        clearOnBlur: true,
        disableClearable: true,
        value: value,
        onChange: (event, record)=>{
            addPermission(record.id || record["@id"], (0, $09162138eadab4b9$export$97a08a1bb7ee0545), (0, $09162138eadab4b9$export$66a34090010a35b3));
            setValue(null);
            setInputValue("");
            setOptions([]);
        },
        onInputChange: (event, newInputValue)=>{
            setInputValue(newInputValue);
        },
        renderInput: (params)=>/*#__PURE__*/ (0, $4Uj5b$reactjsxruntime.jsx)((0, $4Uj5b$muimaterial.TextField), {
                ...params,
                label: translate("auth.input.agent_select"),
                variant: "filled",
                margin: "dense",
                fullWidth: true
            }),
        renderOption: (props, option)=>/*#__PURE__*/ (0, $4Uj5b$reactjsxruntime.jsx)((0, $4Uj5b$muimaterial.List), {
                dense: true,
                className: classes.list,
                ...props,
                children: /*#__PURE__*/ (0, $4Uj5b$reactjsxruntime.jsxs)((0, $4Uj5b$muimaterial.ListItem), {
                    button: true,
                    children: [
                        /*#__PURE__*/ (0, $4Uj5b$reactjsxruntime.jsx)((0, $4Uj5b$muimaterial.ListItemAvatar), {
                            children: /*#__PURE__*/ (0, $4Uj5b$reactjsxruntime.jsx)((0, $4Uj5b$muimaterial.Avatar), {
                                src: option.image,
                                children: /*#__PURE__*/ (0, $4Uj5b$reactjsxruntime.jsx)((0, ($parcel$interopDefault($4Uj5b$muiiconsmaterialPerson))), {})
                            })
                        }),
                        /*#__PURE__*/ (0, $4Uj5b$reactjsxruntime.jsx)((0, $4Uj5b$muimaterial.ListItemText), {
                            primary: option["pair:label"]
                        })
                    ]
                })
            })
    });
};
var $a613ad42a03b1bc4$export$2e2bcd8739ae039 = $a613ad42a03b1bc4$var$AddPermissionsForm;





















const $9f58b72d42a695d9$var$AgentIcon = ({ agent: agent })=>{
    switch(agent.predicate){
        case 0, $09162138eadab4b9$export$2703254089a859eb:
            return agent.id === (0, $09162138eadab4b9$export$83ae1bc0992a6335) ? /*#__PURE__*/ (0, $4Uj5b$reactjsxruntime.jsx)((0, ($parcel$interopDefault($4Uj5b$muiiconsmaterialPublic))), {}) : /*#__PURE__*/ (0, $4Uj5b$reactjsxruntime.jsx)((0, ($parcel$interopDefault($4Uj5b$muiiconsmaterialVpnLock))), {});
        case 0, $09162138eadab4b9$export$97a08a1bb7ee0545:
            return /*#__PURE__*/ (0, $4Uj5b$reactjsxruntime.jsx)((0, ($parcel$interopDefault($4Uj5b$muiiconsmaterialPerson))), {});
        case 0, $09162138eadab4b9$export$f07ccbe0773f2c7:
            return /*#__PURE__*/ (0, $4Uj5b$reactjsxruntime.jsx)((0, ($parcel$interopDefault($4Uj5b$muiiconsmaterialGroup))), {});
        default:
            throw new Error(`Unknown agent predicate: ${agent.predicate}`);
    }
};
var $9f58b72d42a695d9$export$2e2bcd8739ae039 = $9f58b72d42a695d9$var$AgentIcon;


const $7a8c6187e6c69fdd$var$useStyles = (0, ($parcel$interopDefault($4Uj5b$muistylesmakeStyles)))(()=>({
        listItem: {
            paddingLeft: 4,
            paddingRight: 36
        },
        primaryText: {
            width: "30%",
            whiteSpace: "nowrap",
            overflow: "hidden",
            textOverflow: "ellipsis"
        },
        secondaryText: {
            textAlign: "center",
            width: "60%",
            fontStyle: "italic",
            color: "grey"
        }
    }));
const $7a8c6187e6c69fdd$var$AgentItem = ({ isContainer: isContainer, agent: agent, addPermission: addPermission, removePermission: removePermission })=>{
    const classes = $7a8c6187e6c69fdd$var$useStyles();
    const translate = (0, $4Uj5b$reactadmin.useTranslate)();
    const dataProvider = (0, $4Uj5b$reactadmin.useDataProvider)();
    const [anchorEl, setAnchorEl] = (0, ($parcel$interopDefault($4Uj5b$react))).useState(null);
    const [user, setUser] = (0, $4Uj5b$react.useState)();
    const [loading, setLoading] = (0, $4Uj5b$react.useState)(true);
    const [error, setError] = (0, $4Uj5b$react.useState)();
    (0, $4Uj5b$react.useEffect)(()=>{
        if (agent.predicate === (0, $09162138eadab4b9$export$97a08a1bb7ee0545)) dataProvider.getOne("Person", {
            id: agent.id
        }).then(({ data: data })=>{
            setUser(data);
            setLoading(false);
        }).catch((error)=>{
            setError(error);
            setLoading(false);
        });
        else setLoading(false);
    }, [
        agent.id,
        agent.predicate
    ]);
    // For now, do not display groups
    if (agent.predicate === (0, $09162138eadab4b9$export$f07ccbe0773f2c7)) return null;
    const openMenu = (event)=>setAnchorEl(event.currentTarget);
    const closeMenu = ()=>setAnchorEl(null);
    const labels = isContainer ? (0, $09162138eadab4b9$export$edca379024d80309) : (0, $09162138eadab4b9$export$2e9571c4ccdeb6a9);
    if (loading) return /*#__PURE__*/ (0, $4Uj5b$reactjsxruntime.jsx)((0, $4Uj5b$reactadmin.Loading), {});
    if (error) return /*#__PURE__*/ (0, $4Uj5b$reactjsxruntime.jsx)((0, $4Uj5b$reactadmin.Error), {});
    return /*#__PURE__*/ (0, $4Uj5b$reactjsxruntime.jsxs)((0, $4Uj5b$muimaterial.ListItem), {
        className: classes.listItem,
        children: [
            /*#__PURE__*/ (0, $4Uj5b$reactjsxruntime.jsx)((0, $4Uj5b$muimaterial.ListItemAvatar), {
                children: /*#__PURE__*/ (0, $4Uj5b$reactjsxruntime.jsx)((0, $4Uj5b$muimaterial.Avatar), {
                    src: user?.image,
                    children: /*#__PURE__*/ (0, $4Uj5b$reactjsxruntime.jsx)((0, $9f58b72d42a695d9$export$2e2bcd8739ae039), {
                        agent: agent
                    })
                })
            }),
            /*#__PURE__*/ (0, $4Uj5b$reactjsxruntime.jsx)((0, $4Uj5b$muimaterial.ListItemText), {
                className: classes.primaryText,
                primary: user ? user["pair:label"] : translate(agent.id === (0, $09162138eadab4b9$export$83ae1bc0992a6335) ? "auth.agent.anonymous" : "auth.agent.authenticated")
            }),
            /*#__PURE__*/ (0, $4Uj5b$reactjsxruntime.jsx)((0, $4Uj5b$muimaterial.ListItemText), {
                className: classes.secondaryText,
                primary: agent.permissions && agent.permissions.map((p)=>translate(labels[p])).join(", ")
            }),
            /*#__PURE__*/ (0, $4Uj5b$reactjsxruntime.jsxs)((0, $4Uj5b$muimaterial.ListItemSecondaryAction), {
                children: [
                    /*#__PURE__*/ (0, $4Uj5b$reactjsxruntime.jsx)((0, $4Uj5b$muimaterial.IconButton), {
                        onClick: openMenu,
                        size: "large",
                        children: /*#__PURE__*/ (0, $4Uj5b$reactjsxruntime.jsx)((0, ($parcel$interopDefault($4Uj5b$muiiconsmaterialEdit))), {})
                    }),
                    /*#__PURE__*/ (0, $4Uj5b$reactjsxruntime.jsx)((0, $4Uj5b$muimaterial.Menu), {
                        anchorEl: anchorEl,
                        keepMounted: true,
                        open: Boolean(anchorEl),
                        onClose: closeMenu,
                        children: Object.entries(labels).map(([rightKey, rightLabel])=>{
                            const hasPermission = agent.permissions && agent.permissions.includes(rightKey);
                            return /*#__PURE__*/ (0, $4Uj5b$reactjsxruntime.jsxs)((0, $4Uj5b$muimaterial.MenuItem), {
                                onClick: ()=>{
                                    if (hasPermission) removePermission(agent.id, agent.predicate, rightKey);
                                    else addPermission(agent.id, agent.predicate, rightKey);
                                    closeMenu();
                                },
                                children: [
                                    /*#__PURE__*/ (0, $4Uj5b$reactjsxruntime.jsx)((0, $4Uj5b$muimaterial.ListItemIcon), {
                                        children: hasPermission ? /*#__PURE__*/ (0, $4Uj5b$reactjsxruntime.jsx)((0, ($parcel$interopDefault($4Uj5b$muiiconsmaterialCheck))), {}) : null
                                    }),
                                    /*#__PURE__*/ (0, $4Uj5b$reactjsxruntime.jsx)((0, $4Uj5b$muimaterial.ListItemText), {
                                        primary: translate(rightLabel)
                                    })
                                ]
                            }, rightKey);
                        })
                    })
                ]
            })
        ]
    });
};
var $7a8c6187e6c69fdd$export$2e2bcd8739ae039 = $7a8c6187e6c69fdd$var$AgentItem;


const $6bcadc28bc94109b$var$StyledList = (0, $4Uj5b$muisystem.styled)((0, $4Uj5b$muimaterial.List))(({ theme: theme })=>({
        width: "100%",
        maxWidth: "100%",
        backgroundColor: theme.palette.background.paper
    }));
const $6bcadc28bc94109b$var$EditPermissionsForm = ({ isContainer: isContainer, agents: agents, addPermission: addPermission, removePermission: removePermission })=>{
    return /*#__PURE__*/ (0, $4Uj5b$reactjsxruntime.jsx)($6bcadc28bc94109b$var$StyledList, {
        dense: true,
        children: Object.entries(agents).map(([agentId, agent])=>/*#__PURE__*/ (0, $4Uj5b$reactjsxruntime.jsx)((0, $7a8c6187e6c69fdd$export$2e2bcd8739ae039), {
                isContainer: isContainer,
                agent: agent,
                addPermission: addPermission,
                removePermission: removePermission
            }, agentId))
    });
};
var $6bcadc28bc94109b$export$2e2bcd8739ae039 = $6bcadc28bc94109b$var$EditPermissionsForm;






const $780e01b2b2982de2$var$useAgents = (uri)=>{
    const { permissions: permissions } = (0, $4Uj5b$reactadmin.usePermissions)(uri);
    const authProvider = (0, $4Uj5b$reactadmin.useAuthProvider)();
    const [agents, setAgents] = (0, $4Uj5b$react.useState)({});
    // Format list of authorized agents, based on the permissions returned for the resource
    (0, $4Uj5b$react.useEffect)(()=>{
        const result = {
            [(0, $09162138eadab4b9$export$83ae1bc0992a6335)]: {
                id: (0, $09162138eadab4b9$export$83ae1bc0992a6335),
                predicate: (0, $09162138eadab4b9$export$2703254089a859eb),
                permissions: []
            },
            [(0, $09162138eadab4b9$export$546c01a3ffdabe3a)]: {
                id: (0, $09162138eadab4b9$export$546c01a3ffdabe3a),
                predicate: (0, $09162138eadab4b9$export$2703254089a859eb),
                permissions: []
            }
        };
        const appendPermission = (agentId, predicate, mode)=>{
            if (result[agentId]) result[agentId].permissions.push(mode);
            else result[agentId] = {
                id: agentId,
                predicate: predicate,
                permissions: [
                    mode
                ]
            };
        };
        if (permissions) {
            for (const p of permissions){
                if (p[0, $09162138eadab4b9$export$2703254089a859eb]) (0, $2d06940433ec0c6c$export$dca4f48302963835)(p[0, $09162138eadab4b9$export$2703254089a859eb]).forEach((agentId)=>appendPermission(agentId, (0, $09162138eadab4b9$export$2703254089a859eb), p["acl:mode"]));
                if (p[0, $09162138eadab4b9$export$97a08a1bb7ee0545]) (0, $2d06940433ec0c6c$export$dca4f48302963835)(p[0, $09162138eadab4b9$export$97a08a1bb7ee0545]).forEach((userUri)=>appendPermission(userUri, (0, $09162138eadab4b9$export$97a08a1bb7ee0545), p["acl:mode"]));
                if (p[0, $09162138eadab4b9$export$f07ccbe0773f2c7]) (0, $2d06940433ec0c6c$export$dca4f48302963835)(p[0, $09162138eadab4b9$export$f07ccbe0773f2c7]).forEach((groupUri)=>appendPermission(groupUri, (0, $09162138eadab4b9$export$f07ccbe0773f2c7), p["acl:mode"]));
            }
            setAgents(result);
        }
    }, [
        permissions
    ]);
    const addPermission = (0, $4Uj5b$react.useCallback)((agentId, predicate, mode)=>{
        const prevAgents = {
            ...agents
        };
        setAgents({
            ...agents,
            [agentId]: {
                id: agentId,
                predicate: predicate,
                permissions: agents[agentId] ? [
                    ...agents[agentId]?.permissions,
                    mode
                ] : [
                    mode
                ]
            }
        });
        authProvider.addPermission(uri, agentId, predicate, mode).catch((e)=>{
            // If there was an error, revert the optimistic update
            setAgents(prevAgents);
        });
    }, [
        agents,
        setAgents,
        uri,
        authProvider
    ]);
    const removePermission = (0, $4Uj5b$react.useCallback)((agentId, predicate, mode)=>{
        const prevAgents = {
            ...agents
        };
        setAgents(Object.fromEntries(Object.entries(agents).map(([key, agent])=>{
            if (agent.id === agentId) agent.permissions = agent.permissions.filter((m)=>m !== mode);
            return [
                key,
                agent
            ];
        })// Remove agents if they have no permissions (except if they are class agents)
        .filter(([_, agent])=>agent.predicate === (0, $09162138eadab4b9$export$2703254089a859eb) || agent.permissions.length > 0)));
        authProvider.removePermission(uri, agentId, predicate, mode).catch((e)=>{
            // If there was an error, revert the optimistic update
            setAgents(prevAgents);
        });
    }, [
        agents,
        setAgents,
        uri,
        authProvider
    ]);
    return {
        agents: agents,
        addPermission: addPermission,
        removePermission: removePermission
    };
};
var $780e01b2b2982de2$export$2e2bcd8739ae039 = $780e01b2b2982de2$var$useAgents;


const $eb7f8a6f7bf44740$var$useStyles = (0, ($parcel$interopDefault($4Uj5b$muistylesmakeStyles)))(()=>({
        title: {
            paddingBottom: 8
        },
        actions: {
            padding: 15
        },
        addForm: {
            paddingTop: 0
        },
        listForm: {
            paddingTop: 0,
            paddingBottom: 0,
            paddingRight: 0,
            maxHeight: 210
        }
    }));
const $eb7f8a6f7bf44740$var$PermissionsDialog = ({ open: open, onClose: onClose, uri: uri, isContainer: isContainer })=>{
    const classes = $eb7f8a6f7bf44740$var$useStyles();
    const translate = (0, $4Uj5b$reactadmin.useTranslate)();
    const { agents: agents, addPermission: addPermission, removePermission: removePermission } = (0, $780e01b2b2982de2$export$2e2bcd8739ae039)(uri);
    return /*#__PURE__*/ (0, $4Uj5b$reactjsxruntime.jsxs)((0, $4Uj5b$muimaterial.Dialog), {
        fullWidth: true,
        open: open,
        onClose: onClose,
        children: [
            /*#__PURE__*/ (0, $4Uj5b$reactjsxruntime.jsx)((0, $4Uj5b$muimaterial.DialogTitle), {
                className: classes.title,
                children: translate(isContainer ? "auth.dialog.container_permissions" : "auth.dialog.resource_permissions")
            }),
            /*#__PURE__*/ (0, $4Uj5b$reactjsxruntime.jsx)((0, $4Uj5b$muimaterial.DialogContent), {
                className: classes.addForm,
                children: /*#__PURE__*/ (0, $4Uj5b$reactjsxruntime.jsx)((0, $a613ad42a03b1bc4$export$2e2bcd8739ae039), {
                    agents: agents,
                    addPermission: addPermission
                })
            }),
            /*#__PURE__*/ (0, $4Uj5b$reactjsxruntime.jsx)((0, $4Uj5b$muimaterial.DialogContent), {
                className: classes.listForm,
                children: /*#__PURE__*/ (0, $4Uj5b$reactjsxruntime.jsx)((0, $6bcadc28bc94109b$export$2e2bcd8739ae039), {
                    isContainer: isContainer,
                    agents: agents,
                    addPermission: addPermission,
                    removePermission: removePermission
                })
            }),
            /*#__PURE__*/ (0, $4Uj5b$reactjsxruntime.jsx)((0, $4Uj5b$muimaterial.DialogActions), {
                className: classes.actions,
                children: /*#__PURE__*/ (0, $4Uj5b$reactjsxruntime.jsx)((0, $4Uj5b$reactadmin.Button), {
                    label: "ra.action.close",
                    variant: "text",
                    onClick: onClose
                })
            })
        ]
    });
};
var $eb7f8a6f7bf44740$export$2e2bcd8739ae039 = $eb7f8a6f7bf44740$var$PermissionsDialog;


const $49d4f2fbe6f28cfd$var$PermissionsButton = ({ isContainer: isContainer })=>{
    const record = (0, $4Uj5b$reactadmin.useRecordContext)();
    const resource = (0, $4Uj5b$reactadmin.useResourceContext)();
    const [showDialog, setShowDialog] = (0, $4Uj5b$react.useState)(false);
    const createContainer = (0, $4Uj5b$semappssemanticdataprovider.useCreateContainer)(resource);
    const uri = isContainer ? createContainer : record.id || record["@id"];
    return /*#__PURE__*/ (0, $4Uj5b$reactjsxruntime.jsxs)((0, $4Uj5b$reactjsxruntime.Fragment), {
        children: [
            /*#__PURE__*/ (0, $4Uj5b$reactjsxruntime.jsx)((0, $4Uj5b$reactadmin.Button), {
                label: "auth.action.permissions",
                onClick: ()=>setShowDialog(true),
                children: /*#__PURE__*/ (0, $4Uj5b$reactjsxruntime.jsx)((0, ($parcel$interopDefault($4Uj5b$muiiconsmaterialShare))), {})
            }),
            /*#__PURE__*/ (0, $4Uj5b$reactjsxruntime.jsx)((0, $eb7f8a6f7bf44740$export$2e2bcd8739ae039), {
                uri: uri,
                isContainer: isContainer,
                open: showDialog,
                onClose: ()=>setShowDialog(false)
            })
        ]
    });
};
$49d4f2fbe6f28cfd$var$PermissionsButton.defaultProps = {
    isContainer: false
};
var $49d4f2fbe6f28cfd$export$2e2bcd8739ae039 = $49d4f2fbe6f28cfd$var$PermissionsButton;



const $4076d0aea1b9e239$var$EditActionsWithPermissions = ()=>{
    const { hasList: hasList, hasShow: hasShow } = (0, $4Uj5b$reactadmin.useResourceDefinition)();
    const record = (0, $4Uj5b$reactadmin.useRecordContext)();
    const { permissions: permissions } = (0, $4Uj5b$reactadmin.usePermissionsOptimized)(record?.id);
    return /*#__PURE__*/ (0, $4Uj5b$reactjsxruntime.jsxs)((0, $4Uj5b$reactadmin.TopToolbar), {
        children: [
            hasList && /*#__PURE__*/ (0, $4Uj5b$reactjsxruntime.jsx)((0, $4Uj5b$reactadmin.ListButton), {}),
            hasShow && /*#__PURE__*/ (0, $4Uj5b$reactjsxruntime.jsx)((0, $4Uj5b$reactadmin.ShowButton), {}),
            !!permissions && permissions.some((p)=>(0, $09162138eadab4b9$export$22242524f7d0624).includes(p["acl:mode"])) && /*#__PURE__*/ (0, $4Uj5b$reactjsxruntime.jsx)((0, $49d4f2fbe6f28cfd$export$2e2bcd8739ae039), {})
        ]
    });
};
var $4076d0aea1b9e239$export$2e2bcd8739ae039 = $4076d0aea1b9e239$var$EditActionsWithPermissions;










const $79bac4913d414938$var$DeleteButtonWithPermissions = (props)=>{
    const recordId = (0, $4Uj5b$reactadmin.useGetRecordId)();
    const { permissions: permissions, isLoading: isLoading } = (0, $4Uj5b$reactadmin.usePermissions)(recordId);
    if (!isLoading && permissions?.some((p)=>(0, $09162138eadab4b9$export$ac7b0367c0f9031e).includes(p["acl:mode"]))) return /*#__PURE__*/ (0, $4Uj5b$reactjsxruntime.jsx)((0, $4Uj5b$reactadmin.DeleteButton), {
        ...props
    });
    return null;
};
var $79bac4913d414938$export$2e2bcd8739ae039 = $79bac4913d414938$var$DeleteButtonWithPermissions;


const $f1baa8bd5325fac3$var$useStyles = (0, ($parcel$interopDefault($4Uj5b$muistylesmakeStyles)))(()=>({
        toolbar: {
            flex: 1,
            display: "flex",
            justifyContent: "space-between"
        }
    }));
const $f1baa8bd5325fac3$var$EditToolbarWithPermissions = (props)=>{
    const classes = $f1baa8bd5325fac3$var$useStyles();
    return /*#__PURE__*/ (0, $4Uj5b$reactjsxruntime.jsxs)((0, $4Uj5b$reactadmin.Toolbar), {
        ...props,
        className: classes.toolbar,
        children: [
            /*#__PURE__*/ (0, $4Uj5b$reactjsxruntime.jsx)((0, $4Uj5b$reactadmin.SaveButton), {}),
            /*#__PURE__*/ (0, $4Uj5b$reactjsxruntime.jsx)((0, $79bac4913d414938$export$2e2bcd8739ae039), {
                mutationMode: "undoable"
            })
        ]
    });
};
var $f1baa8bd5325fac3$export$2e2bcd8739ae039 = $f1baa8bd5325fac3$var$EditToolbarWithPermissions;



const $6f1389d03e4735d1$var$EditWithPermissions = (props)=>{
    const recordId = (0, $4Uj5b$reactadmin.useGetRecordId)();
    (0, $673a0cc190160362$export$2e2bcd8739ae039)(recordId, "edit");
    return /*#__PURE__*/ (0, $4Uj5b$reactjsxruntime.jsx)((0, $4Uj5b$reactadmin.Edit), {
        ...props,
        children: /*#__PURE__*/ (0, ($parcel$interopDefault($4Uj5b$react))).cloneElement(props.children, {
            toolbar: /*#__PURE__*/ (0, $4Uj5b$reactjsxruntime.jsx)((0, $f1baa8bd5325fac3$export$2e2bcd8739ae039), {}),
            // Allow to override toolbar
            ...props.children.props
        })
    });
};
$6f1389d03e4735d1$var$EditWithPermissions.defaultProps = {
    actions: /*#__PURE__*/ (0, $4Uj5b$reactjsxruntime.jsx)((0, $4076d0aea1b9e239$export$2e2bcd8739ae039), {})
};
var $6f1389d03e4735d1$export$2e2bcd8739ae039 = $6f1389d03e4735d1$var$EditWithPermissions;








const $496e40eed9f00a2c$var$EditButtonWithPermissions = (props)=>{
    const recordId = (0, $4Uj5b$reactadmin.useGetRecordId)();
    const { permissions: permissions, isLoading: isLoading } = (0, $4Uj5b$reactadmin.usePermissions)(recordId);
    if (!isLoading && permissions?.some((p)=>(0, $09162138eadab4b9$export$b9d0f5f3ab5e453b).includes(p["acl:mode"]))) return /*#__PURE__*/ (0, $4Uj5b$reactjsxruntime.jsx)((0, $4Uj5b$reactadmin.EditButton), {
        ...props
    });
    return null;
};
var $496e40eed9f00a2c$export$2e2bcd8739ae039 = $496e40eed9f00a2c$var$EditButtonWithPermissions;













// Do not show Export and Refresh buttons on mobile
const $6452f20f9b47ebd6$var$ListActionsWithPermissions = ({ bulkActions: bulkActions, sort: sort, displayedFilters: displayedFilters, exporter: exporter, filters: filters, filterValues: filterValues, onUnselectItems: onUnselectItems, selectedIds: selectedIds, showFilter: showFilter, total: total })=>{
    const resource = (0, $4Uj5b$reactadmin.useResourceContext)();
    const xs = (0, $4Uj5b$muimaterial.useMediaQuery)((theme)=>theme.breakpoints.down("xs"));
    const resourceDefinition = (0, $4Uj5b$reactadmin.useResourceDefinition)();
    const createContainerUri = (0, $4Uj5b$semappssemanticdataprovider.useCreateContainer)(resource);
    const { permissions: permissions } = (0, $4Uj5b$reactadmin.usePermissions)(createContainerUri);
    return /*#__PURE__*/ (0, $4Uj5b$reactjsxruntime.jsxs)((0, $4Uj5b$reactadmin.TopToolbar), {
        children: [
            filters && /*#__PURE__*/ (0, ($parcel$interopDefault($4Uj5b$react))).cloneElement(filters, {
                showFilter: showFilter,
                displayedFilters: displayedFilters,
                filterValues: filterValues,
                context: "button"
            }),
            resourceDefinition.hasCreate && permissions && permissions.some((p)=>(0, $09162138eadab4b9$export$65615a101bd6f5ca).includes(p["acl:mode"])) && /*#__PURE__*/ (0, $4Uj5b$reactjsxruntime.jsx)((0, $4Uj5b$reactadmin.CreateButton), {}),
            permissions && permissions.some((p)=>(0, $09162138eadab4b9$export$22242524f7d0624).includes(p["acl:mode"])) && /*#__PURE__*/ (0, $4Uj5b$reactjsxruntime.jsx)((0, $49d4f2fbe6f28cfd$export$2e2bcd8739ae039), {
                isContainer: true
            }),
            !xs && exporter !== false && /*#__PURE__*/ (0, $4Uj5b$reactjsxruntime.jsx)((0, $4Uj5b$reactadmin.ExportButton), {
                disabled: total === 0,
                sort: sort,
                filter: filterValues,
                exporter: exporter
            }),
            bulkActions && /*#__PURE__*/ (0, ($parcel$interopDefault($4Uj5b$react))).cloneElement(bulkActions, {
                filterValues: filterValues,
                selectedIds: selectedIds,
                onUnselectItems: onUnselectItems
            })
        ]
    });
};
var $6452f20f9b47ebd6$export$2e2bcd8739ae039 = $6452f20f9b47ebd6$var$ListActionsWithPermissions;


const $15811bcd3a3eb59f$var$ListWithPermissions = (props)=>/*#__PURE__*/ (0, $4Uj5b$reactjsxruntime.jsx)((0, $4Uj5b$reactadmin.List), {
        ...props
    });
$15811bcd3a3eb59f$var$ListWithPermissions.defaultProps = {
    actions: /*#__PURE__*/ (0, $4Uj5b$reactjsxruntime.jsx)((0, $6452f20f9b47ebd6$export$2e2bcd8739ae039), {})
};
var $15811bcd3a3eb59f$export$2e2bcd8739ae039 = $15811bcd3a3eb59f$var$ListWithPermissions;











const $83b0bd683a7f3aa8$var$ShowActionsWithPermissions = ()=>{
    const { hasList: hasList, hasEdit: hasEdit } = (0, $4Uj5b$reactadmin.useResourceDefinition)();
    const record = (0, $4Uj5b$reactadmin.useRecordContext)();
    const { permissions: permissions } = (0, $4Uj5b$reactadmin.usePermissions)(record?.id);
    return /*#__PURE__*/ (0, $4Uj5b$reactjsxruntime.jsxs)((0, $4Uj5b$reactadmin.TopToolbar), {
        children: [
            hasList && /*#__PURE__*/ (0, $4Uj5b$reactjsxruntime.jsx)((0, $4Uj5b$reactadmin.ListButton), {}),
            hasEdit && permissions && permissions.some((p)=>(0, $09162138eadab4b9$export$b9d0f5f3ab5e453b).includes(p["acl:mode"])) && /*#__PURE__*/ (0, $4Uj5b$reactjsxruntime.jsx)((0, $4Uj5b$reactadmin.EditButton), {}),
            permissions && permissions.some((p)=>(0, $09162138eadab4b9$export$22242524f7d0624).includes(p["acl:mode"])) && /*#__PURE__*/ (0, $4Uj5b$reactjsxruntime.jsx)((0, $49d4f2fbe6f28cfd$export$2e2bcd8739ae039), {})
        ]
    });
};
var $83b0bd683a7f3aa8$export$2e2bcd8739ae039 = $83b0bd683a7f3aa8$var$ShowActionsWithPermissions;



const $773eb052716d0fa7$var$ShowWithPermissions = (props)=>{
    const recordId = (0, $4Uj5b$reactadmin.useGetRecordId)();
    (0, $673a0cc190160362$export$2e2bcd8739ae039)(recordId, "show");
    return /*#__PURE__*/ (0, $4Uj5b$reactjsxruntime.jsx)((0, $4Uj5b$reactadmin.Show), {
        ...props
    });
};
$773eb052716d0fa7$var$ShowWithPermissions.defaultProps = {
    actions: /*#__PURE__*/ (0, $4Uj5b$reactjsxruntime.jsx)((0, $83b0bd683a7f3aa8$export$2e2bcd8739ae039), {})
};
var $773eb052716d0fa7$export$2e2bcd8739ae039 = $773eb052716d0fa7$var$ShowWithPermissions;








const $4e0bf9be00aaa242$var$AuthDialog = ({ open: open, onClose: onClose, title: title, message: message, redirect: redirect, ...rest })=>{
    const login = (0, $4Uj5b$reactadmin.useLogin)();
    const translate = (0, $4Uj5b$reactadmin.useTranslate)();
    return /*#__PURE__*/ (0, $4Uj5b$reactjsxruntime.jsxs)((0, $4Uj5b$muimaterial.Dialog), {
        open: open,
        onClose: onClose,
        ...rest,
        children: [
            /*#__PURE__*/ (0, $4Uj5b$reactjsxruntime.jsx)((0, $4Uj5b$muimaterial.DialogTitle), {
                children: translate(title)
            }),
            /*#__PURE__*/ (0, $4Uj5b$reactjsxruntime.jsx)((0, $4Uj5b$muimaterial.DialogContent), {
                children: /*#__PURE__*/ (0, $4Uj5b$reactjsxruntime.jsx)((0, $4Uj5b$muimaterial.DialogContentText), {
                    children: translate(message)
                })
            }),
            /*#__PURE__*/ (0, $4Uj5b$reactjsxruntime.jsxs)((0, $4Uj5b$muimaterial.DialogActions), {
                children: [
                    /*#__PURE__*/ (0, $4Uj5b$reactjsxruntime.jsx)((0, $4Uj5b$muimaterial.Button), {
                        onClick: onClose,
                        children: translate("ra.action.cancel")
                    }),
                    /*#__PURE__*/ (0, $4Uj5b$reactjsxruntime.jsx)((0, $4Uj5b$muimaterial.Button), {
                        onClick: ()=>login({
                                redirect: redirect || window.location.pathname + window.location.search
                            }),
                        color: "primary",
                        variant: "contained",
                        children: translate("auth.action.login")
                    })
                ]
            })
        ]
    });
};
$4e0bf9be00aaa242$var$AuthDialog.defaultProps = {
    title: "auth.dialog.login_required",
    message: "auth.message.login_to_continue"
};
var $4e0bf9be00aaa242$export$2e2bcd8739ae039 = $4e0bf9be00aaa242$var$AuthDialog;










const $0af8eee27f6a6e9f$var$delay = async (t)=>new Promise((resolve)=>setTimeout(resolve, t));
// Inspired from https://github.com/marmelab/react-admin/blob/master/packages/ra-ui-materialui/src/auth/Login.tsx
const $0af8eee27f6a6e9f$var$SsoLoginPage = ({ children: children, backgroundImage: backgroundImage, buttons: buttons, userResource: userResource, propertiesExist: propertiesExist, text: text, ...rest })=>{
    const containerRef = (0, $4Uj5b$react.useRef)();
    let backgroundImageLoaded = false;
    const navigate = (0, $4Uj5b$reactrouterdom.useNavigate)();
    const [searchParams] = (0, $4Uj5b$reactrouterdom.useSearchParams)();
    const { identity: identity, isLoading: isLoading } = (0, $4Uj5b$reactadmin.useGetIdentity)();
    const notify = (0, $4Uj5b$reactadmin.useNotify)();
    const login = (0, $4Uj5b$reactadmin.useLogin)();
    const dataProvider = (0, $4Uj5b$reactadmin.useDataProvider)();
    const authProvider = (0, $4Uj5b$reactadmin.useAuthProvider)();
    (0, $4Uj5b$react.useEffect)(()=>{
        if (!isLoading && identity?.id) // Already authenticated, redirect to the home page
        navigate(searchParams.get("redirect") || "/");
    }, [
        identity,
        isLoading,
        navigate,
        searchParams
    ]);
    (0, $4Uj5b$react.useEffect)(()=>{
        (async ()=>{
            if (searchParams.has("login")) {
                if (searchParams.has("error")) {
                    if (searchParams.get("error") === "registration.not-allowed") notify("auth.message.user_email_not_found", {
                        type: "error"
                    });
                    else notify("auth.message.bad_request", {
                        type: "error",
                        error: searchParams.get("error")
                    });
                } else if (searchParams.has("token")) {
                    const token = searchParams.get("token");
                    const { webId: webId } = (0, ($parcel$interopDefault($4Uj5b$jwtdecode)))(token);
                    localStorage.setItem("token", token);
                    let userData;
                    ({ data: userData } = await dataProvider.getOne(userResource, {
                        id: webId
                    }));
                    if (propertiesExist.length > 0) {
                        let allPropertiesExist = propertiesExist.every((p)=>userData[p]);
                        while(!allPropertiesExist){
                            console.log("Waiting for all properties to have been created", propertiesExist);
                            await $0af8eee27f6a6e9f$var$delay(500);
                            ({ data: userData } = await dataProvider.getOne(userResource, {
                                id: webId
                            }));
                            allPropertiesExist = propertiesExist.every((p)=>userData[p]);
                        }
                    }
                    if (!authProvider.checkUser(userData)) {
                        localStorage.removeItem("token");
                        notify("auth.message.user_not_allowed_to_login", {
                            type: "error"
                        });
                        navigate.replace("/login");
                    } else if (searchParams.has("redirect")) {
                        notify("auth.message.user_connected", {
                            type: "info"
                        });
                        window.location.href = searchParams.get("redirect");
                    } else if (searchParams.has("new") && searchParams.get("new") === "true") {
                        notify("auth.message.new_user_created", {
                            type: "info"
                        });
                        window.location.href = `/${userResource}/${encodeURIComponent(webId)}`;
                    } else {
                        notify("auth.message.user_connected", {
                            type: "info"
                        });
                        window.location.href = "/";
                    }
                }
            }
            if (searchParams.has("logout")) {
                // Delete token and any other value in local storage
                localStorage.clear();
                notify("auth.message.user_disconnected", {
                    type: "info"
                });
                navigate("/");
            }
        })();
    }, [
        searchParams,
        navigate,
        notify,
        userResource
    ]);
    const updateBackgroundImage = ()=>{
        if (!backgroundImageLoaded && containerRef.current) {
            containerRef.current.style.backgroundImage = `url(${backgroundImage})`;
            backgroundImageLoaded = true;
        }
    };
    // Load background image asynchronously to speed up time to interactive
    const lazyLoadBackgroundImage = ()=>{
        if (backgroundImage) {
            const img = new Image();
            img.onload = updateBackgroundImage;
            img.src = backgroundImage;
        }
    };
    (0, $4Uj5b$react.useEffect)(()=>{
        if (!backgroundImageLoaded) lazyLoadBackgroundImage();
    });
    if (isLoading) return null;
    return /*#__PURE__*/ (0, $4Uj5b$reactjsxruntime.jsx)($0af8eee27f6a6e9f$var$Root, {
        ...rest,
        ref: containerRef,
        children: /*#__PURE__*/ (0, $4Uj5b$reactjsxruntime.jsxs)((0, $4Uj5b$muimaterial.Card), {
            className: $0af8eee27f6a6e9f$export$388de65c72fa74b4.card,
            children: [
                /*#__PURE__*/ (0, $4Uj5b$reactjsxruntime.jsx)("div", {
                    className: $0af8eee27f6a6e9f$export$388de65c72fa74b4.avatar,
                    children: /*#__PURE__*/ (0, $4Uj5b$reactjsxruntime.jsx)((0, $4Uj5b$muimaterial.Avatar), {
                        className: $0af8eee27f6a6e9f$export$388de65c72fa74b4.icon,
                        children: /*#__PURE__*/ (0, $4Uj5b$reactjsxruntime.jsx)((0, ($parcel$interopDefault($4Uj5b$muiiconsmaterialLock))), {})
                    })
                }),
                text && /*#__PURE__*/ (0, $4Uj5b$reactjsxruntime.jsx)((0, $4Uj5b$muimaterial.Typography), {
                    variant: "body2" /* className={classes.text} */ ,
                    children: text
                }),
                buttons?.map((button, i)=>/*#__PURE__*/ (0, $4Uj5b$reactjsxruntime.jsx)((0, $4Uj5b$muimaterial.CardActions), {
                        children: /*#__PURE__*/ (0, ($parcel$interopDefault($4Uj5b$react))).cloneElement(button, {
                            fullWidth: true,
                            variant: "outlined",
                            type: "submit",
                            onClick: ()=>login({}, "/login")
                        })
                    }, i))
            ]
        })
    });
};
const $0af8eee27f6a6e9f$var$PREFIX = "SsoLoginPage";
const $0af8eee27f6a6e9f$export$388de65c72fa74b4 = {
    card: `${$0af8eee27f6a6e9f$var$PREFIX}-card`,
    avatar: `${$0af8eee27f6a6e9f$var$PREFIX}-avatar`,
    icon: `${$0af8eee27f6a6e9f$var$PREFIX}-icon`,
    switch: `${$0af8eee27f6a6e9f$var$PREFIX}-switch`
};
const $0af8eee27f6a6e9f$var$Root = (0, $4Uj5b$muimaterialstyles.styled)("div", {
    name: $0af8eee27f6a6e9f$var$PREFIX,
    overridesResolver: (props, styles)=>styles.root
})(({ theme: theme })=>({
        display: "flex",
        flexDirection: "column",
        minHeight: "100vh",
        height: "1px",
        alignItems: "center",
        justifyContent: "flex-start",
        backgroundRepeat: "no-repeat",
        backgroundSize: "cover",
        backgroundImage: "radial-gradient(circle at 50% 14em, #313264 0%, #00023b 60%, #00023b 100%)",
        [`& .${$0af8eee27f6a6e9f$export$388de65c72fa74b4.card}`]: {
            minWidth: 300,
            marginTop: "6em"
        },
        [`& .${$0af8eee27f6a6e9f$export$388de65c72fa74b4.avatar}`]: {
            margin: "1em",
            display: "flex",
            justifyContent: "center"
        },
        [`& .${$0af8eee27f6a6e9f$export$388de65c72fa74b4.icon}`]: {
            backgroundColor: theme.palette.secondary[500]
        },
        [`& .${$0af8eee27f6a6e9f$export$388de65c72fa74b4.switch}`]: {
            marginBottom: "1em",
            display: "flex",
            justifyContent: "center"
        }
    }));
$0af8eee27f6a6e9f$var$SsoLoginPage.defaultProps = {
    propertiesExist: [],
    // TODO deprecate this
    buttons: [
        /*#__PURE__*/ (0, $4Uj5b$reactjsxruntime.jsx)((0, $4Uj5b$muimaterial.Button), {
            startIcon: /*#__PURE__*/ (0, $4Uj5b$reactjsxruntime.jsx)((0, $4Uj5b$muimaterial.Avatar), {
                src: "/lescommuns.jpg"
            }),
            children: "Les Communs"
        })
    ],
    userResource: "Person"
};
var $0af8eee27f6a6e9f$export$2e2bcd8739ae039 = $0af8eee27f6a6e9f$var$SsoLoginPage;


















const $19e4629c708b7a3e$var$useSignup = ()=>{
    const authProvider = (0, $4Uj5b$reactadmin.useAuthProvider)();
    return (0, $4Uj5b$react.useCallback)((params = {})=>authProvider.signup(params), [
        authProvider
    ]);
};
var $19e4629c708b7a3e$export$2e2bcd8739ae039 = $19e4629c708b7a3e$var$useSignup;


// Inspired by https://github.com/bartlomiejzuber/password-strength-score
/**
 * @typedef PasswordStrengthOptions
 * @property {number} isVeryLongLength - Required characters for a very long password (default: 12)
 * @property {number} isLongLength - Required characters for a long password (default: 6)
 * @property {number} isVeryLongScore - Score for a very long password (default: 2.5)
 * @property {number} isLongScore - Score for a long password (default: 1.5)
 * @property {number} uppercaseScore - Score for a password with uppercase letters (default: 1)
 * @property {number} lowercaseScore - Score for a password with lowercase letters (default: 1)
 * @property {number} numbersScore - Score for a password with numbers (default: 1)
 * @property {number} nonAlphanumericsScore - Score for a password without non-alphanumeric characters (default: 1)
 */ /** @type {PasswordStrengthOptions} */ const $d1ca1e1d215e32ca$export$ba43bf67f3d48107 = {
    isVeryLongLength: 14,
    isLongLength: 8,
    isLongScore: 2,
    isVeryLongScore: 4,
    uppercaseScore: 1,
    lowercaseScore: 1,
    numbersScore: 1,
    nonAlphanumericsScore: 1
};
const $d1ca1e1d215e32ca$export$963a5c59734509bb = (password, options)=>{
    if (!password) return 0;
    const mergedOptions = {
        ...$d1ca1e1d215e32ca$export$ba43bf67f3d48107,
        ...options
    };
    const longScore = password.length >= mergedOptions.isLongLength && mergedOptions.isLongScore || 0;
    const veryLongScore = password.length >= mergedOptions.isVeryLongLength && mergedOptions.isVeryLongScore || 0;
    const lowercaseScore = /[a-z]/.test(password) && mergedOptions.lowercaseScore || 0;
    const uppercaseScore = /[A-Z]/.test(password) && mergedOptions.uppercaseScore || 0;
    const numbersScore = /\d/.test(password) && mergedOptions.numbersScore || 0;
    const nonalphasScore = /\W/.test(password) && mergedOptions.nonAlphanumericsScore || 0;
    return uppercaseScore + lowercaseScore + numbersScore + nonalphasScore + longScore + veryLongScore;
};
const $d1ca1e1d215e32ca$export$a1d713a9155d58fc = (options = $d1ca1e1d215e32ca$export$ba43bf67f3d48107, minRequiredScore = 5)=>{
    const mergedOptions = {
        ...$d1ca1e1d215e32ca$export$ba43bf67f3d48107,
        ...options
    };
    return {
        scoreFn: (password)=>$d1ca1e1d215e32ca$export$963a5c59734509bb(password, mergedOptions),
        minRequiredScore: minRequiredScore,
        maxScore: mergedOptions.uppercaseScore + mergedOptions.lowercaseScore + mergedOptions.numbersScore + mergedOptions.nonAlphanumericsScore + mergedOptions.isLongScore + mergedOptions.isVeryLongScore
    };
};
const $d1ca1e1d215e32ca$export$19dcdb21c6965fb8 = $d1ca1e1d215e32ca$export$a1d713a9155d58fc($d1ca1e1d215e32ca$export$ba43bf67f3d48107, 5);


const $eab41bc89667b2c6$var$validatePasswordStrength = (scorer = (0, $d1ca1e1d215e32ca$export$19dcdb21c6965fb8))=>(value)=>{
        if (!scorer) return undefined;
        const strength = scorer.scoreFn(value);
        if (strength < scorer.minRequiredScore) return "auth.input.password_too_weak";
        return undefined;
    };
var $eab41bc89667b2c6$export$2e2bcd8739ae039 = $eab41bc89667b2c6$var$validatePasswordStrength;








/**
 * @typedef {Object} Color
 * @property {number} red
 * @property {number} green
 * @property {number} blue
 */ /** Calculate a rgb-color from a gradient between `color1` and `color2`
 * @param {number} fade - Indicates the fade between `color1` and `color2` in the range [0, 1].
 * @param {Color} color1
 * @param {Color} color2
 * @returns {string} `` `rgb(${red}, ${green}, ${blue})` ``
 */ const $bd29744006fdc23c$var$colorGradient = (fade, color1, color2)=>{
    var diffRed = color2.red - color1.red;
    var diffGreen = color2.green - color1.green;
    var diffBlue = color2.blue - color1.blue;
    var gradient = {
        red: Math.floor(color1.red + diffRed * fade),
        green: Math.floor(color1.green + diffGreen * fade),
        blue: Math.floor(color1.blue + diffBlue * fade)
    };
    return "rgb(" + gradient.red + "," + gradient.green + "," + gradient.blue + ")";
};
function $bd29744006fdc23c$export$2e2bcd8739ae039(props) {
    const { minVal: minVal, maxVal: maxVal, currentVal: currentVal, badColor: badColor, goodColor: goodColor, ...restProps } = props;
    const color1 = badColor || {
        red: 0xff,
        green: 0x40,
        blue: 0x47
    };
    const color2 = goodColor || {
        red: 0x00,
        green: 0xff,
        blue: 0x6e
    };
    const fade = Math.max(0, Math.min(1, (currentVal - minVal) / (maxVal - minVal)));
    const currentColor = $bd29744006fdc23c$var$colorGradient(fade, color1, color2);
    const StyledLinearProgress = (0, $4Uj5b$muistyles.withStyles)({
        colorPrimary: {
            backgroundColor: "#e0e0e0"
        },
        barColorPrimary: {
            backgroundColor: currentColor
        }
    })((0, $4Uj5b$muimaterial.LinearProgress));
    return /*#__PURE__*/ (0, $4Uj5b$reactjsxruntime.jsx)(StyledLinearProgress, {
        ...restProps,
        value: 100 * fade,
        variant: "determinate"
    });
}



function $edfec7f9e9fd7881$export$2e2bcd8739ae039({ scorer: scorer = (0, $d1ca1e1d215e32ca$export$19dcdb21c6965fb8), password: password, ...restProps }) {
    const strength = scorer.scoreFn(password);
    return /*#__PURE__*/ (0, $4Uj5b$reactjsxruntime.jsx)((0, $bd29744006fdc23c$export$2e2bcd8739ae039), {
        currentVal: strength,
        minVal: 0,
        maxVal: scorer.maxScore,
        ...restProps
    });
}



const $cd7709c431b14d14$var$USED_SEARCH_PARAMS = [
    "signup",
    "reset_password",
    "new_password",
    "redirect",
    "email",
    "force-email"
];
const $cd7709c431b14d14$var$getSearchParamsRest = (searchParams)=>{
    const rest = [];
    for (const [key, value] of searchParams.entries())if (!$cd7709c431b14d14$var$USED_SEARCH_PARAMS.includes(key)) rest.push(`${key}=${encodeURIComponent(value)}`);
    return rest.length > 0 ? `&${rest.join("&")}` : "";
};
var $cd7709c431b14d14$export$2e2bcd8739ae039 = $cd7709c431b14d14$var$getSearchParamsRest;


const $5f70c240e5b0340c$var$useStyles = (0, ($parcel$interopDefault($4Uj5b$muistylesmakeStyles)))((theme)=>({
        content: {
            width: 450
        },
        icon: {
            margin: theme.spacing(0.3)
        }
    }));
/**
 * @param postSignupRedirect
 * @param additionalSignupValues
 * @param delayBeforeRedirect
 * @param {string} redirectTo
 * @param {object} passwordScorer Scorer to evaluate and indicate password strength.
 *  Set to `null` or `false`, if you don't want password strength checks. Default is
 *  passwordStrength's `defaultScorer`.
 * @returns
 */ const $5f70c240e5b0340c$var$SignupForm = ({ redirectTo: redirectTo, passwordScorer: passwordScorer = (0, $d1ca1e1d215e32ca$export$19dcdb21c6965fb8), postSignupRedirect: postSignupRedirect, additionalSignupValues: additionalSignupValues, delayBeforeRedirect: delayBeforeRedirect })=>{
    const [loading, setLoading] = (0, $4Uj5b$reactadmin.useSafeSetState)(false);
    const signup = (0, $19e4629c708b7a3e$export$2e2bcd8739ae039)();
    const translate = (0, $4Uj5b$reactadmin.useTranslate)();
    const notify = (0, $4Uj5b$reactadmin.useNotify)();
    const classes = $5f70c240e5b0340c$var$useStyles();
    const [searchParams] = (0, $4Uj5b$reactrouterdom.useSearchParams)();
    const [locale] = (0, $4Uj5b$reactadmin.useLocaleState)();
    const [password, setPassword] = $4Uj5b$react.useState("");
    const submit = (values)=>{
        setLoading(true);
        signup({
            ...values,
            ...additionalSignupValues
        }).then((webId)=>{
            if (delayBeforeRedirect) setTimeout(()=>{
                // Reload to ensure the dataServer config is reset
                window.location.reload();
                window.location.href = postSignupRedirect ? `${postSignupRedirect}?redirect=${encodeURIComponent(redirectTo || "/")}${(0, $cd7709c431b14d14$export$2e2bcd8739ae039)(searchParams)}` : redirectTo || "/";
                setLoading(false);
            }, delayBeforeRedirect);
            else {
                // Reload to ensure the dataServer config is reset
                window.location.reload();
                window.location.href = postSignupRedirect ? `${postSignupRedirect}?redirect=${encodeURIComponent(redirectTo || "/")}${(0, $cd7709c431b14d14$export$2e2bcd8739ae039)(searchParams)}` : redirectTo || "/";
                setLoading(false);
            }
            notify("auth.message.new_user_created", {
                type: "info"
            });
        }).catch((error)=>{
            setLoading(false);
            notify(typeof error === "string" ? error : typeof error === "undefined" || !error.message ? "ra.auth.sign_in_error" : error.message, {
                type: "warning",
                _: typeof error === "string" ? error : error && error.message ? error.message : undefined
            });
        });
    };
    return /*#__PURE__*/ (0, $4Uj5b$reactjsxruntime.jsx)((0, $4Uj5b$reactadmin.Form), {
        onSubmit: submit,
        noValidate: true,
        defaultValues: {
            email: searchParams.get("email")
        },
        children: /*#__PURE__*/ (0, $4Uj5b$reactjsxruntime.jsxs)((0, $4Uj5b$muimaterial.CardContent), {
            className: classes.content,
            children: [
                /*#__PURE__*/ (0, $4Uj5b$reactjsxruntime.jsx)((0, $4Uj5b$reactadmin.TextInput), {
                    autoFocus: true,
                    source: "username",
                    label: translate("auth.input.username"),
                    autoComplete: "username",
                    fullWidth: true,
                    disabled: loading,
                    validate: (0, $4Uj5b$reactadmin.required)(),
                    format: (value)=>value ? (0, ($parcel$interopDefault($4Uj5b$speakingurl)))(value, {
                            lang: locale || "fr",
                            separator: "_",
                            custom: [
                                ".",
                                "-",
                                "0",
                                "1",
                                "2",
                                "3",
                                "4",
                                "5",
                                "6",
                                "7",
                                "8",
                                "9"
                            ]
                        }) : ""
                }),
                /*#__PURE__*/ (0, $4Uj5b$reactjsxruntime.jsx)((0, $4Uj5b$reactadmin.TextInput), {
                    source: "email",
                    label: translate("auth.input.email"),
                    autoComplete: "email",
                    fullWidth: true,
                    disabled: loading || searchParams.has("email") && searchParams.has("force-email"),
                    validate: [
                        (0, $4Uj5b$reactadmin.required)(),
                        (0, $4Uj5b$reactadmin.email)()
                    ]
                }),
                passwordScorer && password && !(searchParams.has("email") && searchParams.has("force-email")) && /*#__PURE__*/ (0, $4Uj5b$reactjsxruntime.jsxs)((0, $4Uj5b$reactjsxruntime.Fragment), {
                    children: [
                        /*#__PURE__*/ (0, $4Uj5b$reactjsxruntime.jsxs)((0, $4Uj5b$muimaterial.Typography), {
                            variant: "caption",
                            style: {
                                marginBottom: 3
                            },
                            children: [
                                translate("auth.input.password_strength"),
                                ":",
                                " "
                            ]
                        }),
                        /*#__PURE__*/ (0, $4Uj5b$reactjsxruntime.jsx)((0, $edfec7f9e9fd7881$export$2e2bcd8739ae039), {
                            password: password,
                            scorer: passwordScorer,
                            sx: {
                                width: "100%"
                            }
                        })
                    ]
                }),
                /*#__PURE__*/ (0, $4Uj5b$reactjsxruntime.jsx)((0, $4Uj5b$reactadmin.TextInput), {
                    source: "password",
                    type: "password",
                    value: password,
                    onChange: (e)=>setPassword(e.target.value),
                    label: translate("ra.auth.password"),
                    autoComplete: "new-password",
                    fullWidth: true,
                    disabled: loading || searchParams.has("email") && searchParams.has("force-email"),
                    validate: [
                        (0, $4Uj5b$reactadmin.required)(),
                        (0, $eab41bc89667b2c6$export$2e2bcd8739ae039)(passwordScorer)
                    ]
                }),
                /*#__PURE__*/ (0, $4Uj5b$reactjsxruntime.jsx)((0, $4Uj5b$muimaterial.Button), {
                    variant: "contained",
                    type: "submit",
                    color: "primary",
                    disabled: loading,
                    fullWidth: true,
                    className: classes.button,
                    children: loading ? /*#__PURE__*/ (0, $4Uj5b$reactjsxruntime.jsx)((0, $4Uj5b$muimaterial.CircularProgress), {
                        className: classes.icon,
                        size: 19,
                        thickness: 3
                    }) : translate("auth.action.signup")
                })
            ]
        })
    });
};
$5f70c240e5b0340c$var$SignupForm.defaultValues = {
    redirectTo: "/",
    additionalSignupValues: {}
};
var $5f70c240e5b0340c$export$2e2bcd8739ae039 = $5f70c240e5b0340c$var$SignupForm;








const $8a2df01c9f2675bb$var$useStyles = (0, ($parcel$interopDefault($4Uj5b$muistylesmakeStyles)))((theme)=>({
        content: {
            width: 450
        },
        icon: {
            margin: theme.spacing(0.3)
        }
    }));
const $8a2df01c9f2675bb$var$LoginForm = ({ redirectTo: redirectTo, allowUsername: allowUsername })=>{
    const [loading, setLoading] = (0, $4Uj5b$reactadmin.useSafeSetState)(false);
    const login = (0, $4Uj5b$reactadmin.useLogin)();
    const translate = (0, $4Uj5b$reactadmin.useTranslate)();
    const notify = (0, $4Uj5b$reactadmin.useNotify)();
    const classes = $8a2df01c9f2675bb$var$useStyles();
    const location = (0, $4Uj5b$reactrouterdom.useLocation)();
    const searchParams = new URLSearchParams(location.search);
    const submit = (values)=>{
        setLoading(true);
        login(values, redirectTo).then(()=>{
            setLoading(false);
        }).catch((error)=>{
            setLoading(false);
            notify(typeof error === "string" ? error : typeof error === "undefined" || !error.message ? "ra.auth.sign_in_error" : error.message, {
                type: "warning",
                messageArgs: {
                    _: typeof error === "string" ? error : error && error.message ? error.message : undefined
                }
            });
        });
    };
    return /*#__PURE__*/ (0, $4Uj5b$reactjsxruntime.jsx)((0, $4Uj5b$reactadmin.Form), {
        onSubmit: submit,
        noValidate: true,
        defaultValues: {
            email: searchParams.get("email")
        },
        children: /*#__PURE__*/ (0, $4Uj5b$reactjsxruntime.jsxs)((0, $4Uj5b$muimaterial.CardContent), {
            className: classes.content,
            children: [
                /*#__PURE__*/ (0, $4Uj5b$reactjsxruntime.jsx)((0, $4Uj5b$reactadmin.TextInput), {
                    source: "username",
                    label: translate(allowUsername ? "auth.input.username_or_email" : "auth.input.email"),
                    autoComplete: "email",
                    fullWidth: true,
                    disabled: loading || searchParams.has("email") && searchParams.has("force-email"),
                    format: (value)=>value ? value.toLowerCase() : "",
                    validate: allowUsername ? [
                        (0, $4Uj5b$reactadmin.required)()
                    ] : [
                        (0, $4Uj5b$reactadmin.required)(),
                        (0, $4Uj5b$reactadmin.email)()
                    ]
                }),
                /*#__PURE__*/ (0, $4Uj5b$reactjsxruntime.jsx)((0, $4Uj5b$reactadmin.TextInput), {
                    source: "password",
                    type: "password",
                    label: translate("ra.auth.password"),
                    autoComplete: "current-password",
                    fullWidth: true,
                    disabled: loading || searchParams.has("email") && searchParams.has("force-email"),
                    validate: (0, $4Uj5b$reactadmin.required)()
                }),
                /*#__PURE__*/ (0, $4Uj5b$reactjsxruntime.jsx)((0, $4Uj5b$muimaterial.Button), {
                    variant: "contained",
                    type: "submit",
                    color: "primary",
                    disabled: loading,
                    fullWidth: true,
                    className: classes.button,
                    children: loading ? /*#__PURE__*/ (0, $4Uj5b$reactjsxruntime.jsx)((0, $4Uj5b$muimaterial.CircularProgress), {
                        className: classes.icon,
                        size: 19,
                        thickness: 3
                    }) : translate("auth.action.login")
                })
            ]
        })
    });
};
$8a2df01c9f2675bb$var$LoginForm.defaultValues = {
    redirectTo: "/",
    allowUsername: false
};
var $8a2df01c9f2675bb$export$2e2bcd8739ae039 = $8a2df01c9f2675bb$var$LoginForm;











const $176df6bd8edc5f4d$var$useStyles = (0, ($parcel$interopDefault($4Uj5b$muistylesmakeStyles)))((theme)=>({
        icon: {
            margin: theme.spacing(0.3)
        }
    }));
/**
 *
 * @param {string} redirectTo
 * @param {Object} passwordScorer Scorer to evaluate and indicate password strength.
 *  Set to `null` or `false`, if you don't want password strength checks. Default is
 *  passwordStrength's `defaultScorer`.
 * @returns
 */ const $176df6bd8edc5f4d$var$NewPasswordForm = ({ redirectTo: redirectTo, passwordScorer: passwordScorer = (0, $d1ca1e1d215e32ca$export$19dcdb21c6965fb8) })=>{
    const location = (0, $4Uj5b$reactrouterdom.useLocation)();
    const searchParams = new URLSearchParams(location.search);
    const token = searchParams.get("token");
    const [loading, setLoading] = (0, $4Uj5b$reactadmin.useSafeSetState)(false);
    const authProvider = (0, $4Uj5b$reactadmin.useAuthProvider)();
    const translate = (0, $4Uj5b$reactadmin.useTranslate)();
    const notify = (0, $4Uj5b$reactadmin.useNotify)();
    const classes = $176df6bd8edc5f4d$var$useStyles();
    const [newPassword, setNewPassword] = (0, $4Uj5b$react.useState)("");
    const submit = (values)=>{
        setLoading(true);
        authProvider.setNewPassword({
            ...values,
            token: token
        }).then((res)=>{
            setTimeout(()=>{
                window.location.href = `/login${redirectTo ? `?redirect=${encodeURIComponent(redirectTo)}` : ""}`;
                setLoading(false);
            }, 2000);
            notify("auth.notification.password_changed", "info");
        }).catch((error)=>{
            setLoading(false);
            notify(typeof error === "string" ? error : typeof error === "undefined" || !error.message ? "auth.notification.reset_password_error" : error.message, {
                type: "warning",
                messageArgs: {
                    _: typeof error === "string" ? error : error && error.message ? error.message : undefined
                }
            });
        });
    };
    return /*#__PURE__*/ (0, $4Uj5b$reactjsxruntime.jsx)((0, $4Uj5b$reactadmin.Form), {
        onSubmit: submit,
        noValidate: true,
        defaultValues: {
            email: searchParams.get("email")
        },
        children: /*#__PURE__*/ (0, $4Uj5b$reactjsxruntime.jsxs)((0, $4Uj5b$muimaterial.CardContent), {
            className: classes.content,
            children: [
                /*#__PURE__*/ (0, $4Uj5b$reactjsxruntime.jsx)((0, $4Uj5b$reactadmin.TextInput), {
                    autoFocus: true,
                    source: "email",
                    label: translate("auth.input.email"),
                    autoComplete: "email",
                    fullWidth: true,
                    disabled: loading,
                    validate: (0, $4Uj5b$reactadmin.required)(),
                    format: (value)=>value ? value.toLowerCase() : ""
                }),
                passwordScorer && /*#__PURE__*/ (0, $4Uj5b$reactjsxruntime.jsxs)((0, $4Uj5b$reactjsxruntime.Fragment), {
                    children: [
                        /*#__PURE__*/ (0, $4Uj5b$reactjsxruntime.jsxs)((0, $4Uj5b$muimaterial.Typography), {
                            variant: "caption",
                            style: {
                                marginBottom: 3
                            },
                            children: [
                                translate("auth.input.password_strength"),
                                ":",
                                " "
                            ]
                        }),
                        /*#__PURE__*/ (0, $4Uj5b$reactjsxruntime.jsx)((0, $edfec7f9e9fd7881$export$2e2bcd8739ae039), {
                            password: newPassword,
                            scorer: passwordScorer,
                            sx: {
                                width: "100%"
                            }
                        })
                    ]
                }),
                /*#__PURE__*/ (0, $4Uj5b$reactjsxruntime.jsx)((0, $4Uj5b$reactadmin.TextInput), {
                    autoFocus: true,
                    type: "password",
                    source: "password",
                    value: newPassword,
                    label: translate("auth.input.new_password"),
                    autoComplete: "current-password",
                    fullWidth: true,
                    disabled: loading,
                    validate: [
                        (0, $4Uj5b$reactadmin.required)(),
                        (0, $eab41bc89667b2c6$export$2e2bcd8739ae039)(passwordScorer)
                    ],
                    onChange: (e)=>setNewPassword(e.target.value),
                    format: (value)=>value ? value.toLowerCase() : ""
                }),
                /*#__PURE__*/ (0, $4Uj5b$reactjsxruntime.jsx)((0, $4Uj5b$reactadmin.TextInput), {
                    autoFocus: true,
                    type: "password",
                    source: "confirm-password",
                    label: translate("auth.input.confirm_new_password"),
                    autoComplete: "current-password",
                    fullWidth: true,
                    disabled: loading,
                    validate: (0, $4Uj5b$reactadmin.required)(),
                    format: (value)=>value ? value.toLowerCase() : ""
                }),
                /*#__PURE__*/ (0, $4Uj5b$reactjsxruntime.jsx)((0, $4Uj5b$muimaterial.Button), {
                    variant: "contained",
                    type: "submit",
                    color: "primary",
                    disabled: loading,
                    fullWidth: true,
                    className: classes.button,
                    children: loading ? /*#__PURE__*/ (0, $4Uj5b$reactjsxruntime.jsx)((0, $4Uj5b$muimaterial.CircularProgress), {
                        className: classes.icon,
                        size: 19,
                        thickness: 3
                    }) : translate("auth.action.set_new_password")
                })
            ]
        })
    });
};
var $176df6bd8edc5f4d$export$2e2bcd8739ae039 = $176df6bd8edc5f4d$var$NewPasswordForm;







const $a04debd4e4af2a01$var$useStyles = (0, ($parcel$interopDefault($4Uj5b$muistylesmakeStyles)))((theme)=>({
        icon: {
            margin: theme.spacing(0.3)
        }
    }));
const $a04debd4e4af2a01$var$ResetPasswordForm = ()=>{
    const [loading, setLoading] = (0, $4Uj5b$reactadmin.useSafeSetState)(false);
    const authProvider = (0, $4Uj5b$reactadmin.useAuthProvider)();
    const translate = (0, $4Uj5b$reactadmin.useTranslate)();
    const notify = (0, $4Uj5b$reactadmin.useNotify)();
    const classes = $a04debd4e4af2a01$var$useStyles();
    const submit = (values)=>{
        setLoading(true);
        authProvider.resetPassword({
            ...values
        }).then((res)=>{
            setLoading(false);
            notify("auth.notification.reset_password_submitted", "info");
        }).catch((error)=>{
            setLoading(false);
            notify(typeof error === "string" ? error : typeof error === "undefined" || !error.message ? "auth.notification.reset_password_error" : error.message, {
                type: "warning",
                messageArgs: {
                    _: typeof error === "string" ? error : error && error.message ? error.message : undefined
                }
            });
        });
    };
    return /*#__PURE__*/ (0, $4Uj5b$reactjsxruntime.jsx)((0, $4Uj5b$reactadmin.Form), {
        onSubmit: submit,
        children: /*#__PURE__*/ (0, $4Uj5b$reactjsxruntime.jsxs)((0, $4Uj5b$muimaterial.CardContent), {
            className: classes.content,
            children: [
                /*#__PURE__*/ (0, $4Uj5b$reactjsxruntime.jsx)((0, $4Uj5b$reactadmin.TextInput), {
                    autoFocus: true,
                    source: "email",
                    label: translate("auth.input.email"),
                    autoComplete: "email",
                    fullWidth: true,
                    disabled: loading,
                    validate: (0, $4Uj5b$reactadmin.required)(),
                    format: (value)=>value ? value.toLowerCase() : ""
                }),
                /*#__PURE__*/ (0, $4Uj5b$reactjsxruntime.jsx)((0, $4Uj5b$muimaterial.Button), {
                    variant: "contained",
                    type: "submit",
                    color: "primary",
                    disabled: loading,
                    fullWidth: true,
                    className: classes.button,
                    children: loading ? /*#__PURE__*/ (0, $4Uj5b$reactjsxruntime.jsx)((0, $4Uj5b$muimaterial.CircularProgress), {
                        className: classes.icon,
                        size: 19,
                        thickness: 3
                    }) : translate("auth.action.reset_password")
                })
            ]
        })
    });
};
var $a04debd4e4af2a01$export$2e2bcd8739ae039 = $a04debd4e4af2a01$var$ResetPasswordForm;







const $d6b5c702311394c4$var$useStyles = (0, ($parcel$interopDefault($4Uj5b$muistylesmakeStyles)))((theme)=>({
        "@global": {
            body: {
                backgroundColor: theme.palette.secondary.main
            }
        },
        root: {
            backgroundColor: theme.palette.secondary.main
        },
        card: {
            minWidth: 300,
            maxWidth: 500,
            marginTop: "6em",
            [theme.breakpoints.down("sm")]: {
                margin: "1em"
            }
        },
        icon: {
            marginTop: 5,
            marginRight: 5
        },
        title: {
            [theme.breakpoints.down("sm")]: {
                fontWeight: "bold",
                marginTop: 12
            }
        }
    }));
const $d6b5c702311394c4$var$SimpleBox = ({ title: title, icon: icon, text: text, children: children })=>{
    const classes = $d6b5c702311394c4$var$useStyles();
    return /*#__PURE__*/ (0, $4Uj5b$reactjsxruntime.jsxs)((0, $4Uj5b$muimaterial.Box), {
        display: "flex",
        flexDirection: "column",
        alignItems: "center",
        className: classes.root,
        children: [
            /*#__PURE__*/ (0, $4Uj5b$reactjsxruntime.jsxs)((0, $4Uj5b$muimaterial.Card), {
                className: classes.card,
                children: [
                    /*#__PURE__*/ (0, $4Uj5b$reactjsxruntime.jsxs)((0, $4Uj5b$muimaterial.Box), {
                        p: 2,
                        display: "flex",
                        justifyContent: "start",
                        children: [
                            icon && /*#__PURE__*/ (0, ($parcel$interopDefault($4Uj5b$react))).cloneElement(icon, {
                                fontSize: "large",
                                className: classes.icon
                            }),
                            /*#__PURE__*/ (0, $4Uj5b$reactjsxruntime.jsx)((0, $4Uj5b$muimaterial.Typography), {
                                variant: "h4",
                                className: classes.title,
                                children: title
                            })
                        ]
                    }),
                    /*#__PURE__*/ (0, $4Uj5b$reactjsxruntime.jsx)((0, $4Uj5b$muimaterial.Box), {
                        pl: 2,
                        pr: 2,
                        children: /*#__PURE__*/ (0, $4Uj5b$reactjsxruntime.jsx)((0, $4Uj5b$muimaterial.Typography), {
                            variant: "body1",
                            children: text
                        })
                    }),
                    children
                ]
            }),
            /*#__PURE__*/ (0, $4Uj5b$reactjsxruntime.jsx)((0, $4Uj5b$reactadmin.Notification), {})
        ]
    });
};
var $d6b5c702311394c4$export$2e2bcd8739ae039 = $d6b5c702311394c4$var$SimpleBox;




const $4c56dbfbda0fa20c$var$useStyles = (0, ($parcel$interopDefault($4Uj5b$muistylesmakeStyles)))(()=>({
        switch: {
            marginBottom: "1em",
            display: "flex",
            flexDirection: "column",
            alignItems: "center"
        }
    }));
/**
 * @param {object} props Props
 * @param {boolean} props.hasSignup If to show signup form.
 * @param {boolean} props.allowUsername Indicates, if login is allowed with username (instead of email).
 * @param {string} props.postSignupRedirect Location to redirect to after signup.
 * @param {string} props.postLoginRedirect Location to redirect to after login.
 * @param {object} props.additionalSignupValues
 * @param {object} props.passwordScorer Scorer to evaluate and indicate password strength.
 *  Set to `null` or `false`, if you don't want password strength checks. Default is
 *  passwordStrength's `defaultScorer`.
 * @returns
 */ const $4c56dbfbda0fa20c$var$LocalLoginPage = ({ hasSignup: hasSignup, allowUsername: allowUsername, postSignupRedirect: postSignupRedirect, postLoginRedirect: postLoginRedirect, additionalSignupValues: additionalSignupValues, passwordScorer: passwordScorer = (0, $d1ca1e1d215e32ca$export$19dcdb21c6965fb8) })=>{
    const classes = $4c56dbfbda0fa20c$var$useStyles();
    const navigate = (0, $4Uj5b$reactrouterdom.useNavigate)();
    const translate = (0, $4Uj5b$reactadmin.useTranslate)();
    const [searchParams] = (0, $4Uj5b$reactrouterdom.useSearchParams)();
    const isSignup = hasSignup && searchParams.has("signup");
    const isResetPassword = searchParams.has("reset_password");
    const isNewPassword = searchParams.has("new_password");
    const isLogin = !isSignup && !isResetPassword && !isNewPassword;
    const redirectTo = searchParams.get("redirect");
    const { identity: identity, isLoading: isLoading } = (0, $4Uj5b$reactadmin.useGetIdentity)();
    (0, $4Uj5b$react.useEffect)(()=>{
        if (!isLoading && identity?.id) {
            if (postLoginRedirect) navigate(`${postLoginRedirect}?redirect=${encodeURIComponent(redirectTo || "/")}${(0, $cd7709c431b14d14$export$2e2bcd8739ae039)(searchParams)}`);
            else if (redirectTo && redirectTo.startsWith("http")) window.location.href = redirectTo;
            else navigate(redirectTo || "/");
        }
    }, [
        identity,
        isLoading,
        navigate,
        searchParams,
        redirectTo,
        postLoginRedirect
    ]);
    const [title, text] = (0, $4Uj5b$react.useMemo)(()=>{
        if (isSignup) return [
            "auth.action.signup",
            "auth.helper.signup"
        ];
        if (isLogin) return [
            "auth.action.login",
            "auth.helper.login"
        ];
        if (isResetPassword) return [
            "auth.action.reset_password",
            "auth.helper.reset_password"
        ];
        if (isNewPassword) return [
            "auth.action.set_new_password",
            "auth.helper.set_new_password"
        ];
    }, [
        isSignup,
        isLogin,
        isResetPassword,
        isNewPassword
    ]);
    if (isLoading || identity?.id) return null;
    if (isLoading || identity?.id) return null;
    return /*#__PURE__*/ (0, $4Uj5b$reactjsxruntime.jsx)((0, $d6b5c702311394c4$export$2e2bcd8739ae039), {
        title: translate(title),
        text: translate(text),
        icon: /*#__PURE__*/ (0, $4Uj5b$reactjsxruntime.jsx)((0, ($parcel$interopDefault($4Uj5b$muiiconsmaterialLock))), {}),
        children: /*#__PURE__*/ (0, $4Uj5b$reactjsxruntime.jsxs)((0, $4Uj5b$muimaterial.Card), {
            children: [
                isSignup && /*#__PURE__*/ (0, $4Uj5b$reactjsxruntime.jsx)((0, $5f70c240e5b0340c$export$2e2bcd8739ae039), {
                    redirectTo: redirectTo,
                    delayBeforeRedirect: 4000,
                    postSignupRedirect: postSignupRedirect,
                    additionalSignupValues: additionalSignupValues,
                    passwordScorer: passwordScorer
                }),
                isResetPassword && /*#__PURE__*/ (0, $4Uj5b$reactjsxruntime.jsx)((0, $a04debd4e4af2a01$export$2e2bcd8739ae039), {}),
                isNewPassword && /*#__PURE__*/ (0, $4Uj5b$reactjsxruntime.jsx)((0, $176df6bd8edc5f4d$export$2e2bcd8739ae039), {
                    redirectTo: redirectTo,
                    passwordScorer: passwordScorer
                }),
                isLogin && /*#__PURE__*/ (0, $4Uj5b$reactjsxruntime.jsx)((0, $8a2df01c9f2675bb$export$2e2bcd8739ae039), {
                    redirectTo: redirectTo,
                    allowUsername: allowUsername
                }),
                /*#__PURE__*/ (0, $4Uj5b$reactjsxruntime.jsxs)("div", {
                    className: classes.switch,
                    children: [
                        isSignup && /*#__PURE__*/ (0, $4Uj5b$reactjsxruntime.jsx)((0, $4Uj5b$reactrouterdom.Link), {
                            to: "/login",
                            children: /*#__PURE__*/ (0, $4Uj5b$reactjsxruntime.jsx)((0, $4Uj5b$muimaterial.Typography), {
                                variant: "body2",
                                children: translate("auth.action.login")
                            })
                        }),
                        isLogin && /*#__PURE__*/ (0, $4Uj5b$reactjsxruntime.jsxs)((0, $4Uj5b$reactjsxruntime.Fragment), {
                            children: [
                                hasSignup && /*#__PURE__*/ (0, $4Uj5b$reactjsxruntime.jsx)("div", {
                                    children: /*#__PURE__*/ (0, $4Uj5b$reactjsxruntime.jsx)((0, $4Uj5b$reactrouterdom.Link), {
                                        to: "/login?signup=true",
                                        children: /*#__PURE__*/ (0, $4Uj5b$reactjsxruntime.jsx)((0, $4Uj5b$muimaterial.Typography), {
                                            variant: "body2",
                                            children: translate("auth.action.signup")
                                        })
                                    })
                                }),
                                /*#__PURE__*/ (0, $4Uj5b$reactjsxruntime.jsx)("div", {
                                    children: /*#__PURE__*/ (0, $4Uj5b$reactjsxruntime.jsx)((0, $4Uj5b$reactrouterdom.Link), {
                                        to: `/login?reset_password=true&${searchParams.toString()}`,
                                        children: /*#__PURE__*/ (0, $4Uj5b$reactjsxruntime.jsx)((0, $4Uj5b$muimaterial.Typography), {
                                            variant: "body2",
                                            children: translate("auth.action.reset_password")
                                        })
                                    })
                                })
                            ]
                        })
                    ]
                })
            ]
        })
    });
};
$4c56dbfbda0fa20c$var$LocalLoginPage.defaultProps = {
    hasSignup: true,
    allowUsername: false,
    additionalSignupValues: {}
};
var $4c56dbfbda0fa20c$export$2e2bcd8739ae039 = $4c56dbfbda0fa20c$var$LocalLoginPage;







// Not used for now. The ListWithPermissions component will handle the conditional display of the Create button.
const $0973974d3aa8078b$var$ResourceWithPermission = ({ name: name, create: create, ...rest })=>{
    const createContainer = (0, $4Uj5b$semappssemanticdataprovider.useCreateContainer)(name);
    const { permissions: permissions } = (0, $4Uj5b$reactadmin.usePermissions)(createContainer);
    return /*#__PURE__*/ (0, $4Uj5b$reactjsxruntime.jsx)((0, $4Uj5b$reactadmin.Resource), {
        ...rest,
        name: name,
        create: permissions && permissions.some((p)=>(0, $09162138eadab4b9$export$65615a101bd6f5ca).includes(p["acl:mode"])) ? create : undefined
    });
};
var $0973974d3aa8078b$export$2e2bcd8739ae039 = $0973974d3aa8078b$var$ResourceWithPermission;









// It's important to pass the ref to allow Material UI to manage the keyboard navigation
const $9734e84907c0d5dd$var$UserMenuItem = /*#__PURE__*/ (0, $4Uj5b$react.forwardRef)(({ label: label, icon: icon, to: to, ...rest }, ref)=>{
    const { onClose: onClose } = (0, $4Uj5b$reactadmin.useUserMenu)();
    const translate = (0, $4Uj5b$reactadmin.useTranslate)();
    const navigate = (0, $4Uj5b$reactrouterdom.useNavigate)();
    const onClick = (0, $4Uj5b$react.useCallback)(()=>{
        navigate(to);
        onClose();
    }, [
        to,
        onClose,
        navigate
    ]);
    return /*#__PURE__*/ (0, $4Uj5b$reactjsxruntime.jsxs)((0, $4Uj5b$muimaterial.MenuItem), {
        onClick: onClick,
        ref: ref,
        ...rest,
        children: [
            icon && /*#__PURE__*/ (0, $4Uj5b$reactjsxruntime.jsx)((0, $4Uj5b$muimaterial.ListItemIcon), {
                children: /*#__PURE__*/ (0, ($parcel$interopDefault($4Uj5b$react))).cloneElement(icon, {
                    fontSize: "small"
                })
            }),
            /*#__PURE__*/ (0, $4Uj5b$reactjsxruntime.jsx)((0, $4Uj5b$muimaterial.ListItemText), {
                children: translate(label)
            })
        ]
    });
});
const $9734e84907c0d5dd$var$UserMenu = ({ logout: logout, profileResource: profileResource, ...otherProps })=>{
    const { identity: identity } = (0, $4Uj5b$reactadmin.useGetIdentity)();
    return /*#__PURE__*/ (0, $4Uj5b$reactjsxruntime.jsx)((0, $4Uj5b$reactadmin.UserMenu), {
        ...otherProps,
        children: identity && identity.id !== "" ? [
            /*#__PURE__*/ (0, $4Uj5b$reactjsxruntime.jsx)($9734e84907c0d5dd$var$UserMenuItem, {
                label: "auth.action.view_my_profile",
                icon: /*#__PURE__*/ (0, $4Uj5b$reactjsxruntime.jsx)((0, ($parcel$interopDefault($4Uj5b$muiiconsmaterialAccountCircle))), {}),
                to: `/${profileResource}/${encodeURIComponent(identity?.profileData?.id || identity.id)}/show`
            }, "view"),
            /*#__PURE__*/ (0, $4Uj5b$reactjsxruntime.jsx)($9734e84907c0d5dd$var$UserMenuItem, {
                label: "auth.action.edit_my_profile",
                icon: /*#__PURE__*/ (0, $4Uj5b$reactjsxruntime.jsx)((0, ($parcel$interopDefault($4Uj5b$muiiconsmaterialEdit))), {}),
                to: `/${profileResource}/${encodeURIComponent(identity?.profileData?.id || identity.id)}`
            }, "edit"),
            /*#__PURE__*/ (0, ($parcel$interopDefault($4Uj5b$react))).cloneElement(logout, {
                key: "logout"
            })
        ] : [
            /*#__PURE__*/ (0, $4Uj5b$reactjsxruntime.jsx)($9734e84907c0d5dd$var$UserMenuItem, {
                label: "auth.action.signup",
                to: "/login?signup=true"
            }, "signup"),
            /*#__PURE__*/ (0, $4Uj5b$reactjsxruntime.jsx)($9734e84907c0d5dd$var$UserMenuItem, {
                label: "auth.action.login",
                to: "/login"
            }, "login")
        ]
    });
};
$9734e84907c0d5dd$var$UserMenu.defaultProps = {
    logout: /*#__PURE__*/ (0, $4Uj5b$reactjsxruntime.jsx)((0, $4Uj5b$reactadmin.Logout), {}),
    profileResource: "Person"
};
var $9734e84907c0d5dd$export$2e2bcd8739ae039 = $9734e84907c0d5dd$var$UserMenu;






const $84db3891236a263f$var$useCheckAuthenticated = (message)=>{
    const { identity: identity, isLoading: isLoading } = (0, $4Uj5b$reactadmin.useGetIdentity)();
    const notify = (0, $4Uj5b$reactadmin.useNotify)();
    const redirect = (0, $4Uj5b$reactadmin.useRedirect)();
    const location = (0, $4Uj5b$reactrouterdom.useLocation)();
    (0, $4Uj5b$react.useEffect)(()=>{
        if (!isLoading && !identity?.id) {
            notify(message || "ra.auth.auth_check_error", {
                type: "error"
            });
            redirect(`/login?redirect=${encodeURIComponent(location.pathname + location.search)}`);
        }
    }, [
        isLoading,
        identity,
        redirect,
        notify,
        location
    ]);
    return {
        identity: identity,
        isLoading: isLoading
    };
};
var $84db3891236a263f$export$2e2bcd8739ae039 = $84db3891236a263f$var$useCheckAuthenticated;






const $80da6dcda9baa28b$var$emptyParams = {};
// keep a cache of already fetched permissions to initialize state for new
// components and avoid a useless rerender if the permissions haven't changed
const $80da6dcda9baa28b$var$alreadyFetchedPermissions = {
    "{}": undefined
};
// Fork of usePermissionsOptimized, with a refetch option
const $80da6dcda9baa28b$var$usePermissionsWithRefetch = (params = $80da6dcda9baa28b$var$emptyParams)=>{
    const key = JSON.stringify(params);
    const [state, setState] = (0, $4Uj5b$reactadmin.useSafeSetState)({
        permissions: $80da6dcda9baa28b$var$alreadyFetchedPermissions[key]
    });
    const getPermissions = (0, $4Uj5b$reactadmin.useGetPermissions)();
    const fetchPermissions = (0, $4Uj5b$react.useCallback)(()=>getPermissions(params).then((permissions)=>{
            if (!(0, ($parcel$interopDefault($4Uj5b$lodashisEqual)))(permissions, state.permissions)) {
                $80da6dcda9baa28b$var$alreadyFetchedPermissions[key] = permissions;
                setState({
                    permissions: permissions
                });
            }
        }).catch((error)=>{
            setState({
                error: error
            });
        }), [
        key,
        params,
        getPermissions
    ]);
    (0, $4Uj5b$react.useEffect)(()=>{
        fetchPermissions();
    }, [
        key
    ]);
    return {
        ...state,
        refetch: fetchPermissions
    };
};
var $80da6dcda9baa28b$export$2e2bcd8739ae039 = $80da6dcda9baa28b$var$usePermissionsWithRefetch;






const $be2fdde9f3e3137d$var$englishMessages = {
    auth: {
        dialog: {
            container_permissions: "Container permissions",
            resource_permissions: "Resource permissions",
            login_required: "Login required"
        },
        action: {
            permissions: "Permissions",
            signup: "Signup",
            reset_password: "Reset password",
            set_new_password: "Set new password",
            logout: "Logout",
            login: "Login",
            view_my_profile: "View my profile",
            edit_my_profile: "Edit my profile"
        },
        right: {
            resource: {
                read: "Read",
                append: "Append",
                write: "Write",
                control: "Control"
            },
            container: {
                read: "List",
                append: "Add",
                write: "Add",
                control: "Control"
            }
        },
        agent: {
            anonymous: "All users",
            authenticated: "Connected users"
        },
        input: {
            agent_select: "Add an user...",
            name: "Surname",
            username: "User ID",
            email: "Email address",
            username_or_email: "User ID or email address",
            current_password: "Current password",
            new_password: "New password",
            confirm_new_password: "Confirm new password",
            password_strength: "Password strength",
            password_too_weak: "Password too weak. Increase length or add special characters."
        },
        helper: {
            login: "Sign in to your account",
            signup: "Create your account",
            reset_password: "Enter your email address below and we will send you a link to reset your password",
            set_new_password: "Please enter your email address and a new password below"
        },
        message: {
            resource_show_forbidden: "You are not allowed to view this resource",
            resource_edit_forbidden: "You are not allowed to edit this resource",
            resource_delete_forbidden: "You are not allowed to delete this resource",
            resource_control_forbidden: "You are not allowed to control this resource",
            container_create_forbidden: "You are not allowed to create new resource",
            container_list_forbidden: "You are not allowed to list these resources",
            unable_to_fetch_user_data: "Unable to fetch user data",
            no_token_returned: "No token returned",
            invalid_token_returned: "Invalid token returned",
            user_not_allowed_to_login: "You are not allowed to login with this account",
            user_email_not_found: "No account found with this email address",
            user_email_exist: "An account already exist with this email address",
            username_exist: "An account already exist with this user ID",
            username_invalid: "This username is invalid. Only lowercase characters, numbers, dots and hyphens are authorized",
            new_user_created: "Your account has been successfully created",
            user_connected: "You are now connected",
            user_disconnected: "You are now disconnected",
            bad_request: "Bad request (Error message returned by the server: %{error})",
            account_settings_updated: "Your account settings have been successfully updated",
            login_to_continue: "Please login to continue",
            choose_pod_provider: "Please choose a POD provider in the list below. All application data will be saved on your POD."
        },
        notification: {
            reset_password_submitted: "An email has been sent with reset password instructions",
            reset_password_error: "An error occurred",
            password_changed: "Password changed successfully",
            new_password_error: "An error occurred",
            invalid_password: "Invalid password",
            get_settings_error: "An error occurred",
            update_settings_error: "An error occurred"
        }
    }
};
var $be2fdde9f3e3137d$export$2e2bcd8739ae039 = $be2fdde9f3e3137d$var$englishMessages;


const $6dbc362c3d93e01d$var$frenchMessages = {
    auth: {
        dialog: {
            container_permissions: "Permissions sur le container",
            resource_permissions: "Permissions sur la ressource",
            login_required: "Connexion requise"
        },
        action: {
            permissions: "Permissions",
            signup: "S'inscrire",
            reset_password: "Mot de passe oubli\xe9 ?",
            set_new_password: "D\xe9finir le mot de passe",
            logout: "Se d\xe9connecter",
            login: "Se connecter",
            view_my_profile: "Voir mon profil",
            edit_my_profile: "\xc9diter mon profil"
        },
        right: {
            resource: {
                read: "Lire",
                append: "Enrichir",
                write: "Modifier",
                control: "Administrer"
            },
            container: {
                read: "Lister",
                append: "Ajouter",
                write: "Ajouter",
                control: "Administrer"
            }
        },
        agent: {
            anonymous: "Tous les utilisateurs",
            authenticated: "Utilisateurs connect\xe9s"
        },
        input: {
            agent_select: "Ajouter un utilisateur...",
            name: "Pr\xe9nom",
            username: "Identifiant unique",
            email: "Adresse e-mail",
            username_or_email: "Identifiant ou adresse e-mail",
            current_password: "Mot de passe actuel",
            new_password: "Nouveau mot de passe",
            confirm_new_password: "Confirmer le nouveau mot de passe",
            password_strength: "Force du mot de passe",
            password_too_weak: "Mot de passe trop faible. Augmenter la longueur ou ajouter des caract\xe8res sp\xe9ciaux."
        },
        helper: {
            login: "Connectez-vous \xe0 votre compte.",
            signup: "Cr\xe9ez votre compte",
            reset_password: "Entrez votre adresse mail ci-dessous et nous vous enverrons un lien pour r\xe9initialiser votre mot de passe",
            set_new_password: "Veuillez entrer votre adresse mail et un nouveau mot de passe ci-dessous"
        },
        message: {
            resource_show_forbidden: "Vous n'avez pas la permission de voir cette ressource",
            resource_edit_forbidden: "Vous n'avez pas la permission d'\xe9diter cette ressource",
            resource_delete_forbidden: "Vous n'avez pas la permission d'effacer cette ressource",
            resource_control_forbidden: "Vous n'avez pas la permission d'administrer cette ressource",
            container_create_forbidden: "Vous n'avez pas la permission de cr\xe9er des ressources",
            container_list_forbidden: "Vous n'avez pas la permission de voir ces ressources",
            unable_to_fetch_user_data: "Impossible de r\xe9cup\xe9rer les donn\xe9es du profil",
            no_token_returned: "Aucun token a \xe9t\xe9 retourn\xe9",
            invalid_token_returned: "Token invalide",
            user_not_allowed_to_login: "Vous n'avez pas le droit de vous connecter avec ce compte",
            user_email_not_found: "Aucun compte trouv\xe9 avec cette adresse mail",
            user_email_exist: "Un compte existe d\xe9j\xe0 avec cette adresse mail",
            username_exist: "Un compte existe d\xe9j\xe0 avec cet identifiant",
            username_invalid: "Cet identifiant n'est pas valide. Seuls les lettres minuscules, les chiffres, les points et les tirets sont autoris\xe9s",
            new_user_created: "Votre compte a \xe9t\xe9 cr\xe9\xe9 avec succ\xe8s",
            user_connected: "Vous \xeates maintenant connect\xe9",
            user_disconnected: "Vous \xeates maintenant d\xe9connect\xe9",
            bad_request: "Requ\xeate erron\xe9e (Message d'erreur renvoy\xe9 par le serveur: %{error})",
            account_settings_updated: "Les param\xe8tres de votre compte ont \xe9t\xe9 mis \xe0 jour avec succ\xe8s",
            login_to_continue: "Veuillez vous connecter pour continuer",
            choose_pod_provider: "Veuillez choisir un fournisseur de PODs dans la liste ci-dessous. Toutes les donn\xe9es de l'application seront enregistr\xe9es sur votre POD."
        },
        notification: {
            reset_password_submitted: "Un e-mail a \xe9t\xe9 envoy\xe9 avec les instructions de r\xe9initialisation du mot de passe",
            reset_password_error: "Une erreur s'est produite",
            password_changed: "Le mot de passe a \xe9t\xe9 chang\xe9 avec succ\xe8s",
            new_password_error: "Une erreur s'est produite",
            invalid_password: "Mot de passe incorrect",
            get_settings_error: "Une erreur s'est produite",
            update_settings_error: "Une erreur s'est produite"
        }
    }
};
var $6dbc362c3d93e01d$export$2e2bcd8739ae039 = $6dbc362c3d93e01d$var$frenchMessages;




//# sourceMappingURL=index.cjs.js.map<|MERGE_RESOLUTION|>--- conflicted
+++ resolved
@@ -1,9 +1,5 @@
 var $4Uj5b$jwtdecode = require("jwt-decode");
 var $4Uj5b$urljoin = require("url-join");
-<<<<<<< HEAD
-var $4Uj5b$oauth4webapi = require("oauth4webapi");
-=======
->>>>>>> 43617fc8
 var $4Uj5b$reactjsxruntime = require("react/jsx-runtime");
 var $4Uj5b$react = require("react");
 var $4Uj5b$reactadmin = require("react-admin");
@@ -69,10 +65,6 @@
 
 
 
-<<<<<<< HEAD
-
-=======
->>>>>>> 43617fc8
 const $2d06940433ec0c6c$export$dca4f48302963835 = (value)=>!value ? undefined : Array.isArray(value) ? value : [
         value
     ];
@@ -150,54 +142,6 @@
         handleCallback: async ()=>{
             const { searchParams: searchParams } = new URL(window.location);
             const token = searchParams.get("token");
-<<<<<<< HEAD
-            const code = searchParams.get("code");
-            if (token) {
-                let webId;
-                try {
-                    ({ webId: webId } = (0, ($parcel$interopDefault($4Uj5b$jwtdecode)))(token));
-                } catch (e) {
-                    throw new Error("auth.message.invalid_token_returned");
-                }
-                const { json: json } = await dataProvider.fetch(webId);
-                if (!json) throw new Error("auth.message.unable_to_fetch_user_data");
-                if (checkUser && !checkUser(json)) throw new Error("auth.message.user_not_allowed_to_login");
-                localStorage.setItem("token", token);
-                // Reload to ensure the dataServer config is reset
-                window.location.href = "/";
-            } else if (code) {
-                const issuer = new URL(searchParams.get("iss"));
-                const as = await $4Uj5b$oauth4webapi.discoveryRequest(issuer).then((response)=>$4Uj5b$oauth4webapi.processDiscoveryResponse(issuer, response));
-                const client = {
-                    client_id: "http://localhost:3001/actors/app",
-                    token_endpoint_auth_method: "none" // We don't have a client secret
-                };
-                const currentUrl = new URL(window.location.href);
-                const params = $4Uj5b$oauth4webapi.validateAuthResponse(as, client, currentUrl, $4Uj5b$oauth4webapi.expectNoState);
-                if ($4Uj5b$oauth4webapi.isOAuth2Error(params)) {
-                    console.log("error", params);
-                    throw new Error(); // Handle OAuth 2.0 redirect error
-                }
-                const codeVerifier = localStorage.getItem("code_verifier");
-                const response = await $4Uj5b$oauth4webapi.authorizationCodeGrantRequest(as, client, params, `${window.location.origin}/auth-callback`, codeVerifier);
-                console.log("end response", response);
-                const challenges = $4Uj5b$oauth4webapi.parseWwwAuthenticateChallenges(response);
-                if (challenges) {
-                    for (const challenge of challenges)console.log("challenge", challenge);
-                    throw new Error(); // Handle www-authenticate challenges as needed
-                }
-                const result = await $4Uj5b$oauth4webapi.processAuthorizationCodeOpenIDResponse(as, client, response);
-                if ($4Uj5b$oauth4webapi.isOAuth2Error(result)) {
-                    console.log("error", result);
-                    throw new Error(); // Handle OAuth 2.0 response body error
-                }
-                console.log("result", result);
-                const { access_token: access_token } = result;
-                const claims = $4Uj5b$oauth4webapi.getValidatedIdTokenClaims(result);
-                console.log("ID Token Claims", claims);
-                const { sub: sub } = claims;
-            } else throw new Error("auth.message.no_token_returned");
-=======
             if (!token) throw new Error("auth.message.no_token_returned");
             let webId;
             try {
@@ -211,7 +155,6 @@
             localStorage.setItem("token", token);
             // Reload to ensure the dataServer config is reset
             window.location.href = "/";
->>>>>>> 43617fc8
         },
         signup: async (params)=>{
             const authServerUrl = await (0, $2d06940433ec0c6c$export$274217e117cdbc7b)(dataProvider);
