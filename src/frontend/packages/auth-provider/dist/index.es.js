--- conflicted
+++ resolved
@@ -1,9 +1,5 @@
 import $1obPJ$jwtdecode from "jwt-decode";
 import $1obPJ$urljoin from "url-join";
-<<<<<<< HEAD
-import {discoveryRequest as $1obPJ$discoveryRequest, processDiscoveryResponse as $1obPJ$processDiscoveryResponse, validateAuthResponse as $1obPJ$validateAuthResponse, expectNoState as $1obPJ$expectNoState, isOAuth2Error as $1obPJ$isOAuth2Error, authorizationCodeGrantRequest as $1obPJ$authorizationCodeGrantRequest, parseWwwAuthenticateChallenges as $1obPJ$parseWwwAuthenticateChallenges, processAuthorizationCodeOpenIDResponse as $1obPJ$processAuthorizationCodeOpenIDResponse, getValidatedIdTokenClaims as $1obPJ$getValidatedIdTokenClaims} from "oauth4webapi";
-=======
->>>>>>> 43617fc8
 import {jsx as $1obPJ$jsx, jsxs as $1obPJ$jsxs, Fragment as $1obPJ$Fragment} from "react/jsx-runtime";
 import $1obPJ$react, {useEffect as $1obPJ$useEffect, useState as $1obPJ$useState, useCallback as $1obPJ$useCallback, useRef as $1obPJ$useRef, useMemo as $1obPJ$useMemo, forwardRef as $1obPJ$forwardRef} from "react";
 import {useResourceContext as $1obPJ$useResourceContext, Create as $1obPJ$Create, CreateActions as $1obPJ$CreateActions, useGetIdentity as $1obPJ$useGetIdentity, usePermissions as $1obPJ$usePermissions, useNotify as $1obPJ$useNotify, useRedirect as $1obPJ$useRedirect, useGetRecordId as $1obPJ$useGetRecordId, Edit as $1obPJ$Edit, useResourceDefinition as $1obPJ$useResourceDefinition, useRecordContext as $1obPJ$useRecordContext, usePermissionsOptimized as $1obPJ$usePermissionsOptimized, TopToolbar as $1obPJ$TopToolbar, ListButton as $1obPJ$ListButton, ShowButton as $1obPJ$ShowButton, Button as $1obPJ$Button, useTranslate as $1obPJ$useTranslate, useGetList as $1obPJ$useGetList, useDataProvider as $1obPJ$useDataProvider, Loading as $1obPJ$Loading, Error as $1obPJ$Error, useAuthProvider as $1obPJ$useAuthProvider, Toolbar as $1obPJ$Toolbar, SaveButton as $1obPJ$SaveButton, DeleteButton as $1obPJ$DeleteButton, EditButton as $1obPJ$EditButton, List as $1obPJ$List1, CreateButton as $1obPJ$CreateButton, ExportButton as $1obPJ$ExportButton, Show as $1obPJ$Show, useLogin as $1obPJ$useLogin, useSafeSetState as $1obPJ$useSafeSetState, useLocaleState as $1obPJ$useLocaleState, Form as $1obPJ$Form, TextInput as $1obPJ$TextInput, required as $1obPJ$required, email as $1obPJ$email, Notification as $1obPJ$Notification, Resource as $1obPJ$Resource, useUserMenu as $1obPJ$useUserMenu, UserMenu as $1obPJ$UserMenu, Logout as $1obPJ$Logout, useGetPermissions as $1obPJ$useGetPermissions} from "react-admin";
@@ -30,10 +26,6 @@
 
 
 
-<<<<<<< HEAD
-
-=======
->>>>>>> 43617fc8
 const $47a3fad69bcb0083$export$dca4f48302963835 = (value)=>!value ? undefined : Array.isArray(value) ? value : [
         value
     ];
@@ -111,54 +103,6 @@
         handleCallback: async ()=>{
             const { searchParams: searchParams } = new URL(window.location);
             const token = searchParams.get("token");
-<<<<<<< HEAD
-            const code = searchParams.get("code");
-            if (token) {
-                let webId;
-                try {
-                    ({ webId: webId } = (0, $1obPJ$jwtdecode)(token));
-                } catch (e) {
-                    throw new Error("auth.message.invalid_token_returned");
-                }
-                const { json: json } = await dataProvider.fetch(webId);
-                if (!json) throw new Error("auth.message.unable_to_fetch_user_data");
-                if (checkUser && !checkUser(json)) throw new Error("auth.message.user_not_allowed_to_login");
-                localStorage.setItem("token", token);
-                // Reload to ensure the dataServer config is reset
-                window.location.href = "/";
-            } else if (code) {
-                const issuer = new URL(searchParams.get("iss"));
-                const as = await $1obPJ$discoveryRequest(issuer).then((response)=>$1obPJ$processDiscoveryResponse(issuer, response));
-                const client = {
-                    client_id: "http://localhost:3001/actors/app",
-                    token_endpoint_auth_method: "none" // We don't have a client secret
-                };
-                const currentUrl = new URL(window.location.href);
-                const params = $1obPJ$validateAuthResponse(as, client, currentUrl, $1obPJ$expectNoState);
-                if ($1obPJ$isOAuth2Error(params)) {
-                    console.log("error", params);
-                    throw new Error(); // Handle OAuth 2.0 redirect error
-                }
-                const codeVerifier = localStorage.getItem("code_verifier");
-                const response = await $1obPJ$authorizationCodeGrantRequest(as, client, params, `${window.location.origin}/auth-callback`, codeVerifier);
-                console.log("end response", response);
-                const challenges = $1obPJ$parseWwwAuthenticateChallenges(response);
-                if (challenges) {
-                    for (const challenge of challenges)console.log("challenge", challenge);
-                    throw new Error(); // Handle www-authenticate challenges as needed
-                }
-                const result = await $1obPJ$processAuthorizationCodeOpenIDResponse(as, client, response);
-                if ($1obPJ$isOAuth2Error(result)) {
-                    console.log("error", result);
-                    throw new Error(); // Handle OAuth 2.0 response body error
-                }
-                console.log("result", result);
-                const { access_token: access_token } = result;
-                const claims = $1obPJ$getValidatedIdTokenClaims(result);
-                console.log("ID Token Claims", claims);
-                const { sub: sub } = claims;
-            } else throw new Error("auth.message.no_token_returned");
-=======
             if (!token) throw new Error("auth.message.no_token_returned");
             let webId;
             try {
@@ -172,7 +116,6 @@
             localStorage.setItem("token", token);
             // Reload to ensure the dataServer config is reset
             window.location.href = "/";
->>>>>>> 43617fc8
         },
         signup: async (params)=>{
             const authServerUrl = await (0, $47a3fad69bcb0083$export$274217e117cdbc7b)(dataProvider);
