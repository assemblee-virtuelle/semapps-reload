import React, { useEffect, useState } from 'react';
import { useGetList, useTranslate } from 'react-admin';
import { TextField, List, ListItem, ListItemAvatar, ListItemText, Avatar } from '@mui/material';
import makeStyles from '@mui/styles/makeStyles';
import Autocomplete from '@mui/material/Autocomplete';
import PersonIcon from '@mui/icons-material/Person';
import { USER_AGENT, ACL_READ } from '../../constants';

const useStyles = makeStyles(() => ({
  list: {
    padding: 0,
    width: '100%',
  },
  option: {
    padding: 0,
  },
}));

const AddPermissionsForm = ({ agents, addPermission }) => {
  const classes = useStyles();
  const translate = useTranslate();
  const [value, setValue] = useState(null);
  const [inputValue, setInputValue] = useState('');
  const [options, setOptions] = useState([]);

  const { data } = useGetList(
    'Person',
    {
      pagination: { page: 1, perPage: 100 },
      sort: { field: 'pair:label', order: 'ASC' },
      filter: { q: inputValue }
    },
    {
<<<<<<< HEAD
      enabled: inputValue.length > 0,
    },
=======
      enabled: inputValue.length > 0
    }
>>>>>>> 07fb3c5d
  );

  useEffect(() => {
    setOptions(data?.length > 0 ? Object.values(data) : []);
  }, [data]);

  return (
    <Autocomplete
      classes={{ option: classes.option }}
      getOptionLabel={(option) => option['pair:label']}
      // Do not return agents which have already been added
      filterOptions={(x) => x.filter((agent) => !Object.keys(agents).includes(agent.id))}
      options={options}
      noOptionsText={translate('ra.navigation.no_results')}
      autoComplete
      blurOnSelect
      clearOnBlur
      disableClearable
      value={value}
      onChange={(event, record) => {
        addPermission(record.id || record['@id'], USER_AGENT, ACL_READ);
        setValue(null);
        setInputValue('');
        setOptions([]);
      }}
      onInputChange={(event, newInputValue) => {
        setInputValue(newInputValue);
      }}
      renderInput={(params) => (
        <TextField {...params} label={translate('auth.input.agent_select')} variant="filled" margin="dense" fullWidth />
      )}
      renderOption={(props, option) => (
        <List dense className={classes.list} {...props}>
          <ListItem button>
            <ListItemAvatar>
              <Avatar src={option.image}>
                <PersonIcon />
              </Avatar>
            </ListItemAvatar>
            <ListItemText primary={option['pair:label']} />
          </ListItem>
        </List>
      )}
    />
  );
};

export default AddPermissionsForm;<|MERGE_RESOLUTION|>--- conflicted
+++ resolved
@@ -9,11 +9,11 @@
 const useStyles = makeStyles(() => ({
   list: {
     padding: 0,
-    width: '100%',
+    width: '100%'
   },
   option: {
-    padding: 0,
-  },
+    padding: 0
+  }
 }));
 
 const AddPermissionsForm = ({ agents, addPermission }) => {
@@ -31,13 +31,8 @@
       filter: { q: inputValue }
     },
     {
-<<<<<<< HEAD
-      enabled: inputValue.length > 0,
-    },
-=======
       enabled: inputValue.length > 0
     }
->>>>>>> 07fb3c5d
   );
 
   useEffect(() => {
@@ -47,9 +42,9 @@
   return (
     <Autocomplete
       classes={{ option: classes.option }}
-      getOptionLabel={(option) => option['pair:label']}
+      getOptionLabel={option => option['pair:label']}
       // Do not return agents which have already been added
-      filterOptions={(x) => x.filter((agent) => !Object.keys(agents).includes(agent.id))}
+      filterOptions={x => x.filter(agent => !Object.keys(agents).includes(agent.id))}
       options={options}
       noOptionsText={translate('ra.navigation.no_results')}
       autoComplete
@@ -66,7 +61,7 @@
       onInputChange={(event, newInputValue) => {
         setInputValue(newInputValue);
       }}
-      renderInput={(params) => (
+      renderInput={params => (
         <TextField {...params} label={translate('auth.input.agent_select')} variant="filled" margin="dense" fullWidth />
       )}
       renderOption={(props, option) => (
