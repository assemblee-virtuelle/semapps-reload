--- conflicted
+++ resolved
@@ -24,7 +24,7 @@
   allowUsername,
   postSignupRedirect,
   postLoginRedirect,
-  additionalSignupValues,
+  additionalSignupValues
 }) => {
   const classes = useStyles();
   const navigate = useNavigate();
@@ -110,13 +110,9 @@
 };
 
 LocalLoginPage.defaultProps = {
-<<<<<<< HEAD
   hasSignup: true,
   allowUsername: false,
-  additionalSignupValues: {},
-=======
-  hasSignup: true
->>>>>>> 07fb3c5d
+  additionalSignupValues: {}
 };
 
 export default LocalLoginPage;