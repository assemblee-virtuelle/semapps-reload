--- conflicted
+++ resolved
@@ -19,11 +19,7 @@
   },
 }));
 
-<<<<<<< HEAD
 const LocalLoginPage = ({ hasSignup, allowUsername, postSignupRedirect, postLoginRedirect, additionalSignupValues }) => {
-=======
-const LocalLoginPage = ({ hasSignup }) => {
->>>>>>> 35db809f
   const classes = useStyles();
   const navigate = useNavigate();
   const translate = useTranslate();
@@ -31,7 +27,6 @@
   const isSignup = hasSignup && searchParams.has('signup');
   const isResetPassword = searchParams.has('reset_password');
   const isNewPassword = searchParams.has('new_password');
-<<<<<<< HEAD
   const isLogin = !isSignup && !isResetPassword && !isNewPassword;  
   const redirectTo = searchParams.get('redirect');
   const { identity, isLoading } = useGetIdentity();
@@ -39,63 +34,33 @@
   useEffect(() => {
     if (!isLoading && identity?.id) {
       if (postLoginRedirect) {
-        navigate(postLoginRedirect + '?redirect=' + encodeURIComponent(redirectTo || '/'));
-      } else {
-        if (redirectTo && redirectTo.startsWith('http')) {
+        navigate(`${postLoginRedirect  }?redirect=${  encodeURIComponent(redirectTo || '/')}`);
+      } else if (redirectTo && redirectTo.startsWith('http')) {
           window.location.href = redirectTo
         } else {
           navigate(redirectTo || '/');
-        }
-      }        
+        }        
     }    
   }, [identity, isLoading, navigate, redirectTo, postLoginRedirect]);
 
   const [title, text] = useMemo(() => {
     if (isSignup) {
       return ['auth.action.signup', 'auth.helper.signup'];
-    } else if (isLogin) {
+    } if (isLogin) {
       return ['auth.action.login', 'auth.helper.login'];
-    } else if (isResetPassword) {
+    } if (isResetPassword) {
       return ['auth.action.reset_password', 'auth.helper.reset_password'];
-    } else if (isNewPassword) {
-=======
-  const isLogin = !isSignup && !isResetPassword && !isNewPassword;
-  const redirectTo = searchParams.get('redirect');
-  const { identity, isLoading } = useGetIdentity();
-
-  useEffect(() => {
-    if (!isLoading && identity?.id) {
-      // Already authenticated, redirect to the home page
-      if (redirectTo && redirectTo.startsWith('http')) {
-        window.location.href = redirectTo;
-      } else {
-        navigate(redirectTo || '/');
-      }
-    }
-  }, [identity, isLoading, navigate, redirectTo]);
-
-  const [title, text] = useMemo(() => {
-    if (isSignup) {
-      return ['auth.action.signup', 'auth.helper.signup'];
-    }
-    if (isLogin) {
-      return ['auth.action.login', 'auth.helper.login'];
-    }
-    if (isResetPassword) {
-      return ['auth.action.reset_password', 'auth.helper.reset_password'];
-    }
-    if (isNewPassword) {
->>>>>>> 35db809f
+    } if (isNewPassword) {
       return ['auth.action.set_new_password', 'auth.helper.set_new_password'];
     }
   }, [isSignup, isLogin, isResetPassword, isNewPassword]);
 
   if (isLoading || identity?.id) return null;
+  if (isLoading || identity?.id) return null;
 
   return (
     <SimpleBox title={translate(title)} text={translate(text)} icon={<LockIcon />}>
       <Card>
-<<<<<<< HEAD
         {isSignup && <SignupForm redirectTo={redirectTo} delayBeforeRedirect={4000} postSignupRedirect={postSignupRedirect} additionalSignupValues={additionalSignupValues} />}
         {isResetPassword && <ResetPasswordForm />}
         {isNewPassword && <NewPasswordForm redirectTo={redirectTo} />}
@@ -109,46 +74,20 @@
           {isLogin && 
             <>
               {hasSignup && 
-=======
-        {isSignup && <SignupForm redirectTo={redirectTo} delayBeforeRedirect={3000} />}
-        {isResetPassword && <ResetPasswordForm />}
-        {isNewPassword && <NewPasswordForm redirectTo={redirectTo} />}
-        {isLogin && <LoginForm redirectTo={redirectTo} />}
-        <div className={classes.switch}>
-          {isSignup && (
-            <Link to="/login">
-              <Typography variant="body2">{translate('auth.action.login')}</Typography>
-            </Link>
-          )}
-          {isLogin && (
-            <>
-              {hasSignup && (
->>>>>>> 35db809f
                 <div>
                   <Link to="/login?signup=true">
                     <Typography variant="body2">{translate('auth.action.signup')}</Typography>
                   </Link>
                 </div>
-<<<<<<< HEAD
               }
               <div>
-                <Link to={'/login?reset_password=true&' + searchParams.toString()}>
-=======
-              )}
-              <div>
-                <Link to={`/login?reset_password=true&${searchParams.toString()}`}>
->>>>>>> 35db809f
+                <Link to={`/login?reset_password=true&${  searchParams.toString()}`}>
                   <Typography variant="body2">{translate('auth.action.reset_password')}</Typography>
                 </Link>
               </div>
             </>
-<<<<<<< HEAD
           }
         </div> 
-=======
-          )}
-        </div>
->>>>>>> 35db809f
       </Card>
     </SimpleBox>
   );
@@ -156,11 +95,8 @@
 
 LocalLoginPage.defaultProps = {
   hasSignup: true,
-<<<<<<< HEAD
   allowUsername: false,
   additionalSignupValues: {}
-=======
->>>>>>> 35db809f
 };
 
 export default LocalLoginPage;