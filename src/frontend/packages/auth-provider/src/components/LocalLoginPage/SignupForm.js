import * as React from 'react';
<<<<<<< HEAD
import createSlug from 'speakingurl';
import {
  Form,
  useTranslate,
  useNotify,
  useSafeSetState,
  TextInput,
  required,
  email,
  useLocaleState
} from 'react-admin';
import { useSignup } from '@semapps/auth-provider';
=======
import PropTypes from 'prop-types';
import { Form, useTranslate, useNotify, useSafeSetState, TextInput, required, email } from 'react-admin';
import useSignup from '../../hooks/useSignup';
>>>>>>> a0eb3f3d
import { useLocation } from 'react-router-dom';
import { Button, CardContent, CircularProgress } from '@mui/material';
import makeStyles from '@mui/styles/makeStyles';

const useStyles = makeStyles(theme => ({
  content: {
    width: 450
  },
  icon: {
    margin: theme.spacing(0.3)
  }
}));

const SignupForm = ({ redirectTo, postSignupRedirect, additionalSignupValues, delayBeforeRedirect }) => {
  const [loading, setLoading] = useSafeSetState(false);
  const signup = useSignup();
  const translate = useTranslate();
  const notify = useNotify();
  const classes = useStyles();
  const location = useLocation();
  const searchParams = new URLSearchParams(location.search);
  const [locale] = useLocaleState();

  const submit = values => {
    setLoading(true);
    signup({
      ...values,
      ...additionalSignupValues
    })
      .then(webId => {
        if (delayBeforeRedirect) {
          setTimeout(() => {
            // Reload to ensure the dataServer config is reset
            window.location.reload();
            window.location.href = postSignupRedirect
              ? `${postSignupRedirect}?redirect=${encodeURIComponent(redirectTo || '/')}`
              : redirectTo || '/';
            setLoading(false);
          }, delayBeforeRedirect);
        } else {
          // Reload to ensure the dataServer config is reset
          window.location.reload();
          window.location.href = postSignupRedirect
            ? `${postSignupRedirect}?redirect=${encodeURIComponent(redirectTo || '/')}`
            : redirectTo || '/';
          setLoading(false);
        }
        notify('auth.message.new_user_created', { type: 'info' });
      })
      .catch(error => {
        setLoading(false);
        notify(
          typeof error === 'string'
            ? error
            : typeof error === 'undefined' || !error.message
            ? 'ra.auth.sign_in_error'
            : error.message,
          {
            type: 'warning',
            _: typeof error === 'string' ? error : error && error.message ? error.message : undefined
          }
        );
      });
  };

  return (
    <Form onSubmit={submit} noValidate defaultValues={{ email: searchParams.get('email') }}>
      <CardContent className={classes.content}>
        <TextInput
          autoFocus
          source="username"
          label={translate('auth.input.username')}
          autoComplete="username"
          fullWidth
          disabled={loading}
          validate={required()}
          format={value =>
            value
              ? createSlug(value, {
                  lang: locale || 'fr',
                  separator: '_',
                  custom: ['.', '-', '0', '1', '2', '3', '4', '5', '6', '7', '8', '9']
                })
              : ''
          }
        />
        <TextInput
          source="email"
          label={translate('auth.input.email')}
          autoComplete="email"
          fullWidth
          disabled={loading || (searchParams.has('email') && searchParams.has('force-email'))}
          validate={[required(), email()]}
        />
        <TextInput
          source="password"
          type="password"
          label={translate('ra.auth.password')}
          autoComplete="new-password"
          fullWidth
          disabled={loading || (searchParams.has('email') && searchParams.has('force-email'))}
          validate={required()}
        />
        <Button
          variant="contained"
          type="submit"
          color="primary"
          disabled={loading}
          fullWidth
          className={classes.button}
        >
          {loading ? (
            <CircularProgress className={classes.icon} size={19} thickness={3} />
          ) : (
            translate('auth.action.signup')
          )}
        </Button>
      </CardContent>
    </Form>
  );
};

SignupForm.defaultValues = {
  redirectTo: '/',
  additionalSignupValues: {}
};

export default SignupForm;<|MERGE_RESOLUTION|>--- conflicted
+++ resolved
@@ -1,5 +1,4 @@
 import * as React from 'react';
-<<<<<<< HEAD
 import createSlug from 'speakingurl';
 import {
   Form,
@@ -11,12 +10,7 @@
   email,
   useLocaleState
 } from 'react-admin';
-import { useSignup } from '@semapps/auth-provider';
-=======
-import PropTypes from 'prop-types';
-import { Form, useTranslate, useNotify, useSafeSetState, TextInput, required, email } from 'react-admin';
 import useSignup from '../../hooks/useSignup';
->>>>>>> a0eb3f3d
 import { useLocation } from 'react-router-dom';
 import { Button, CardContent, CircularProgress } from '@mui/material';
 import makeStyles from '@mui/styles/makeStyles';
