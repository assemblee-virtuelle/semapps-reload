--- conflicted
+++ resolved
@@ -8,11 +8,7 @@
   TextInput,
   required,
   email,
-<<<<<<< HEAD
-  useLocaleState,
-=======
   useLocaleState
->>>>>>> 35d6606a
 } from 'react-admin';
 import { useSignup } from '@semapps/auth-provider';
 import { useLocation } from 'react-router-dom';
@@ -22,18 +18,13 @@
 import PasswordStrengthIndicator from './PasswordStrengthIndicator';
 import { defaultScorer } from '../../passwordScorer';
 
-const useStyles = makeStyles((theme) => ({
+const useStyles = makeStyles(theme => ({
   content: {
     width: 450
   },
   icon: {
-<<<<<<< HEAD
-    margin: theme.spacing(0.3),
-  },
-=======
     margin: theme.spacing(0.3)
   }
->>>>>>> 35d6606a
 }));
 
 /**
@@ -51,7 +42,7 @@
   passwordScorer = defaultScorer,
   postSignupRedirect,
   additionalSignupValues,
-  delayBeforeRedirect,
+  delayBeforeRedirect
 }) => {
   const [loading, setLoading] = useSafeSetState(false);
   const signup = useSignup();
@@ -63,23 +54,19 @@
   const [locale] = useLocaleState();
   const [password, setPassword] = React.useState('');
 
-  const submit = (values) => {
+  const submit = values => {
     setLoading(true);
     signup({
       ...values,
-      ...additionalSignupValues,
+      ...additionalSignupValues
     })
-      .then((webId) => {
+      .then(webId => {
         if (delayBeforeRedirect) {
           setTimeout(() => {
             // Reload to ensure the dataServer config is reset
             window.location.reload();
             window.location.href = postSignupRedirect
-<<<<<<< HEAD
               ? postSignupRedirect + '?redirect=' + encodeURIComponent(redirectTo || '/')
-=======
-              ? `${postSignupRedirect}?redirect=${encodeURIComponent(redirectTo || '/')}`
->>>>>>> 35d6606a
               : redirectTo || '/';
             setLoading(false);
           }, delayBeforeRedirect);
@@ -87,17 +74,13 @@
           // Reload to ensure the dataServer config is reset
           window.location.reload();
           window.location.href = postSignupRedirect
-<<<<<<< HEAD
             ? postSignupRedirect + '?redirect=' + encodeURIComponent(redirectTo || '/')
-=======
-            ? `${postSignupRedirect}?redirect=${encodeURIComponent(redirectTo || '/')}`
->>>>>>> 35d6606a
             : redirectTo || '/';
           setLoading(false);
         }
         notify('auth.message.new_user_created', { type: 'info' });
       })
-      .catch((error) => {
+      .catch(error => {
         setLoading(false);
         notify(
           typeof error === 'string'
@@ -107,8 +90,8 @@
             : error.message,
           {
             type: 'warning',
-            _: typeof error === 'string' ? error : error && error.message ? error.message : undefined,
-          },
+            _: typeof error === 'string' ? error : error && error.message ? error.message : undefined
+          }
         );
       });
   };
@@ -154,7 +137,7 @@
           source="password"
           type="password"
           value={password}
-          onChange={(e) => setPassword(e.target.value)}
+          onChange={e => setPassword(e.target.value)}
           label={translate('ra.auth.password')}
           autoComplete="new-password"
           fullWidth
@@ -182,7 +165,7 @@
 
 SignupForm.defaultValues = {
   redirectTo: '/',
-  additionalSignupValues: {},
+  additionalSignupValues: {}
 };
 
 export default SignupForm;