--- conflicted
+++ resolved
@@ -3,15 +3,10 @@
 import { Button, CardContent, CircularProgress } from '@mui/material';
 import makeStyles from '@mui/styles/makeStyles';
 
-const useStyles = makeStyles((theme) => ({
+const useStyles = makeStyles(theme => ({
   icon: {
-<<<<<<< HEAD
-    margin: theme.spacing(0.3),
-  },
-=======
     margin: theme.spacing(0.3)
   }
->>>>>>> 07fb3c5d
 }));
 
 const ResetPasswordForm = () => {
@@ -40,15 +35,9 @@
           {
             type: 'warning',
             messageArgs: {
-<<<<<<< HEAD
-              _: typeof error === 'string' ? error : error && error.message ? error.message : undefined,
-            },
-          },
-=======
               _: typeof error === 'string' ? error : error && error.message ? error.message : undefined
             }
           }
->>>>>>> 07fb3c5d
         );
       });
   };
