--- conflicted
+++ resolved
@@ -33,11 +33,8 @@
   const notify = useNotify();
   const classes = useStyles();
 
-<<<<<<< HEAD
   const [newPassword, setNewPassword] = useState('');
 
-=======
->>>>>>> 35d6606a
   const submit = values => {
     setLoading(true);
     authProvider
@@ -98,12 +95,8 @@
           autoComplete="current-password"
           fullWidth
           disabled={loading}
-<<<<<<< HEAD
           validate={[required(), validatePasswordStrength(passwordScorer)]}
           onChange={e => setNewPassword(e.target.value)}
-=======
-          validate={required()}
->>>>>>> 35d6606a
           format={value => (value ? value.toLowerCase() : '')}
         />
         <TextInput
