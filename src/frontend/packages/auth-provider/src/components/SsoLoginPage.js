--- conflicted
+++ resolved
@@ -81,23 +81,18 @@
           }
 
           if (!authProvider.checkUser(userData)) {
-<<<<<<< HEAD
-            notify('auth.message.user_not_allowed_to_login', {type: 'error'});
+            localStorage.removeItem('token');
+            notify('auth.message.user_not_allowed_to_login', { type: 'error' });
             navigate.replace('/login');
-=======
-            localStorage.removeItem('token');
-            notify('auth.message.user_not_allowed_to_login', 'error');
-            history.replace('/login');
->>>>>>> b5399ea4
           } else {
             if (searchParams.has('redirect')) {
-              notify('auth.message.user_connected', {type: 'info'});
+              notify('auth.message.user_connected', { type: 'info' });
               navigate(searchParams.get('redirect'));
             } else if (searchParams.has('new') && searchParams.get('new') === 'true') {
-              notify('auth.message.new_user_created', {type: 'info'});
+              notify('auth.message.new_user_created', { type: 'info' });
               navigate('/' + userResource + '/' + encodeURIComponent(webId) + '/edit');
             } else {
-              notify('auth.message.user_connected', {type: 'info'});
+              notify('auth.message.user_connected', { type: 'info' });
               navigate('/');
             }
           }
@@ -105,16 +100,10 @@
       }
 
       if (searchParams.has('logout')) {
-<<<<<<< HEAD
-        localStorage.removeItem('token');
-        notify('auth.message.user_disconnected', {type: 'info'});
-        navigate('/');
-=======
         // Delete token and any other value in local storage
         localStorage.clear();
-        notify('auth.message.user_disconnected', 'info');
-        history.push('/');
->>>>>>> b5399ea4
+        notify('auth.message.user_disconnected', { type: 'info' });
+        navigate('/');
       }
     })();
   }, [location.search]);
