const englishMessages = {
  auth: {
    dialog: {
      container_permissions: 'Container permissions',
      resource_permissions: 'Resource permissions',
      login_required: 'Login required',
    },
    action: {
      permissions: 'Permissions',
      signup: 'Signup',
      reset_password: 'Reset password',
      set_new_password: 'Set new password',
      logout: 'Logout',
      login: 'Login',
      view_my_profile: 'View my profile',
      edit_my_profile: 'Edit my profile',
    },
    right: {
      resource: {
        read: 'Read',
        append: 'Append',
        write: 'Write',
        control: 'Control',
      },
      container: {
        read: 'List',
        append: 'Add',
        write: 'Add',
        control: 'Control',
      },
    },
    agent: {
      anonymous: 'All users',
      authenticated: 'Connected users',
    },
    input: {
      agent_select: 'Add an user...',
      name: 'Surname',
      username: 'User ID',
      email: 'Email address',
      username_or_email: 'User ID or email address',
      current_password: 'Current password',
      new_password: 'New password',
      confirm_new_password: 'Confirm new password'
    },
    helper: {
      login: 'Sign in to your account',
      signup: 'Create your account',
      reset_password: 'Enter your email address below and we will send you a link to reset your password',
      set_new_password: 'Please enter your email address and a new password below'
    },
    message: {
      resource_show_forbidden: 'You are not allowed to view this resource',
      resource_edit_forbidden: 'You are not allowed to edit this resource',
      resource_delete_forbidden: 'You are not allowed to delete this resource',
      resource_control_forbidden: 'You are not allowed to control this resource',
      container_create_forbidden: 'You are not allowed to create new resource',
      container_list_forbidden: 'You are not allowed to list these resources',
      user_not_allowed_to_login: 'You are not allowed to login with this account',
      user_email_not_found: 'No account found with this email address',
      user_email_exist: 'An account already exist with this email address',
      username_exist: 'An account already exist with this user ID',
      username_invalid: 'This username is invalid. Only lowercase characters, numbers, dots and hyphens are authorized',
      new_user_created: 'Your account has been successfully created',
      user_connected: 'You are now connected',
      user_disconnected: 'You are now disconnected',
      bad_request: 'Bad request (Error message returned by the server: %{error})',
      account_settings_updated: 'Your account settings have been successfully updated',
      login_to_continue: 'Please login to continue',
      choose_pod_provider:
<<<<<<< HEAD
        'Please choose a POD provider in the list below. All application data will be saved on your POD.',
=======
        'Please choose a POD provider in the list below. All application data will be saved on your POD.'
>>>>>>> 07fb3c5d
    },
    notification: {
      reset_password_submitted: 'An email has been sent with reset password instructions',
      reset_password_error: 'An error occurred',
      password_changed: 'Password changed successfully',
      new_password_error: 'An error occurred',
      invalid_password: 'Invalid password',
      get_settings_error: 'An error occurred',
<<<<<<< HEAD
      update_settings_error: 'An error occurred',
    },
  },
=======
      update_settings_error: 'An error occurred'
    }
  }
>>>>>>> 07fb3c5d
};

export default englishMessages;<|MERGE_RESOLUTION|>--- conflicted
+++ resolved
@@ -3,7 +3,7 @@
     dialog: {
       container_permissions: 'Container permissions',
       resource_permissions: 'Resource permissions',
-      login_required: 'Login required',
+      login_required: 'Login required'
     },
     action: {
       permissions: 'Permissions',
@@ -13,25 +13,25 @@
       logout: 'Logout',
       login: 'Login',
       view_my_profile: 'View my profile',
-      edit_my_profile: 'Edit my profile',
+      edit_my_profile: 'Edit my profile'
     },
     right: {
       resource: {
         read: 'Read',
         append: 'Append',
         write: 'Write',
-        control: 'Control',
+        control: 'Control'
       },
       container: {
         read: 'List',
         append: 'Add',
         write: 'Add',
-        control: 'Control',
-      },
+        control: 'Control'
+      }
     },
     agent: {
       anonymous: 'All users',
-      authenticated: 'Connected users',
+      authenticated: 'Connected users'
     },
     input: {
       agent_select: 'Add an user...',
@@ -68,11 +68,7 @@
       account_settings_updated: 'Your account settings have been successfully updated',
       login_to_continue: 'Please login to continue',
       choose_pod_provider:
-<<<<<<< HEAD
-        'Please choose a POD provider in the list below. All application data will be saved on your POD.',
-=======
         'Please choose a POD provider in the list below. All application data will be saved on your POD.'
->>>>>>> 07fb3c5d
     },
     notification: {
       reset_password_submitted: 'An email has been sent with reset password instructions',
@@ -81,15 +77,9 @@
       new_password_error: 'An error occurred',
       invalid_password: 'Invalid password',
       get_settings_error: 'An error occurred',
-<<<<<<< HEAD
-      update_settings_error: 'An error occurred',
-    },
-  },
-=======
       update_settings_error: 'An error occurred'
     }
   }
->>>>>>> 07fb3c5d
 };
 
 export default englishMessages;