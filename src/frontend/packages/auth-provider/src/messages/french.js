--- conflicted
+++ resolved
@@ -3,7 +3,7 @@
     dialog: {
       container_permissions: 'Permissions sur le container',
       resource_permissions: 'Permissions sur la ressource',
-      login_required: 'Connexion requise',
+      login_required: 'Connexion requise'
     },
     action: {
       permissions: 'Permissions',
@@ -13,25 +13,25 @@
       logout: 'Se déconnecter',
       login: 'Se connecter',
       view_my_profile: 'Voir mon profil',
-      edit_my_profile: 'Éditer mon profil',
+      edit_my_profile: 'Éditer mon profil'
     },
     right: {
       resource: {
         read: 'Lire',
         append: 'Enrichir',
         write: 'Modifier',
-        control: 'Administrer',
+        control: 'Administrer'
       },
       container: {
         read: 'Lister',
         append: 'Ajouter',
         write: 'Ajouter',
-        control: 'Administrer',
-      },
+        control: 'Administrer'
+      }
     },
     agent: {
       anonymous: 'Tous les utilisateurs',
-      authenticated: 'Utilisateurs connectés',
+      authenticated: 'Utilisateurs connectés'
     },
     input: {
       agent_select: 'Ajouter un utilisateur...',
@@ -48,11 +48,7 @@
       signup: 'Créez votre compte',
       reset_password:
         'Entrez votre adresse mail ci-dessous et nous vous enverrons un lien pour réinitialiser votre mot de passe',
-<<<<<<< HEAD
-      set_new_password: 'Veuillez entrer votre adresse mail et un nouveau mot de passe ci-dessous',
-=======
       set_new_password: 'Veuillez entrer votre adresse mail et un nouveau mot de passe ci-dessous'
->>>>>>> 07fb3c5d
     },
     message: {
       resource_show_forbidden: "Vous n'avez pas la permission de voir cette ressource",
@@ -74,7 +70,7 @@
       account_settings_updated: 'Les paramètres de votre compte ont été mis à jour avec succès',
       login_to_continue: 'Veuillez vous connecter pour continuer',
       choose_pod_provider:
-        "Veuillez choisir un fournisseur de PODs dans la liste ci-dessous. Toutes les données de l'application seront enregistrées sur votre POD.",
+        "Veuillez choisir un fournisseur de PODs dans la liste ci-dessous. Toutes les données de l'application seront enregistrées sur votre POD."
     },
     notification: {
       reset_password_submitted: 'Un e-mail a été envoyé avec les instructions de réinitialisation du mot de passe',
@@ -83,15 +79,9 @@
       new_password_error: "Une erreur s'est produite",
       invalid_password: 'Mot de passe incorrect',
       get_settings_error: "Une erreur s'est produite",
-<<<<<<< HEAD
-      update_settings_error: "Une erreur s'est produite",
-    },
-  },
-=======
       update_settings_error: "Une erreur s'est produite"
     }
   }
->>>>>>> 07fb3c5d
 };
 
 export default frenchMessages;