--- conflicted
+++ resolved
@@ -19,20 +19,10 @@
     "@semapps/mime-types": "^0.1.0",
     "@semapps/webhooks": "^0.1.0",
     "dotenv-flow": "^3.1.0",
-<<<<<<< HEAD
-    "express": "^4.17.1",
-    "express-session": "^1.17.0",
-    "moleculer": "^0.14.3",
-    "moleculer-web": "^0.9.0",
-    "moleculer-repl": "^0.6.3",
-    "moleculer-db-adapter-mongo": "^0.4.7",
-    "passport": "^0.4.1"
-=======
     "moleculer": "^0.14.3",
     "moleculer-web": "^0.9.0",
     "moleculer-repl": "^0.6.3",
     "moleculer-db-adapter-mongo": "^0.4.7"
->>>>>>> 6bfd33b5
   },
   "devDependencies": {
     "nodemon": "^2.0.1"
