const express = require('express');
const passport = require('passport');
const session = require('express-session');
const cors = require('cors');
const path = require('path');
const ApiGatewayService = require('moleculer-web');

const { Routes: LdpRoutes } = require('@semapps/ldp');
const { Routes: ActivityPubRoutes } = require('@semapps/activitypub');
const { CasConnector, OidcConnector } = require('@semapps/connector');

const CONFIG = require('./config');

function configureExpress(broker) {
  const app = express();
  app.use(
    session({
      secret: 's€m@pps',
      maxAge: null
    })
  );

  app.use(cors());
  app.use(passport.initialize());
  app.use(passport.session());

<<<<<<< HEAD
  // const connector = new OidcConnector({
  //   issuer: CONFIG.OIDC_ISSUER,
  //   clientId: CONFIG.OIDC_CLIENT_ID,
  //   clientSecret: CONFIG.OIDC_CLIENT_SECRET,
  //   publicKey: CONFIG.OIDC_PUBLIC_KEY,
  //   redirectUri: CONFIG.HOME_URL + 'auth'
  // });
=======
  const connector =
    CONFIG.CONNECT_TYPE === 'OIDC'
      ? new OidcConnector({
          issuer: CONFIG.OIDC_ISSUER,
          clientId: CONFIG.OIDC_CLIENT_ID,
          clientSecret: CONFIG.OIDC_CLIENT_SECRET,
          publicKey: CONFIG.OIDC_PUBLIC_KEY,
          redirectUri: CONFIG.HOME_URL + 'auth'
        })
      : new CasConnector({
          casUrl: CONFIG.CAS_URL,
          privateKeyPath: path.resolve(__dirname, './jwt/jwtRS256.key'),
          publicKeyPath: path.resolve(__dirname, './jwt/jwtRS256.key.pub')
        });
>>>>>>> 000e4fbb

  const connector = new CasConnector({
    casUrl: CONFIG.CAS_URL,
    privateKeyPath: path.resolve(__dirname, './jwt/jwtRS256.key'),
    publicKeyPath: path.resolve(__dirname, './jwt/jwtRS256.key.pub'),
    webIdGenerator: async userData => {
      return await broker.call('webid.create', userData);
    }
  });

  connector.configurePassport(passport).then(() => {
    app.use('/auth', ...connector.getLoginMiddlewares());
  });

  const apiGateway = broker.createService({
    mixins: [ApiGatewayService],
    settings: {
      middleware: true,
      cors: {
        origin: '*',
        exposedHeaders: '*'
      },
      routes: [LdpRoutes.unsecuredRoutes, ActivityPubRoutes],
      defaultLdpAccept: 'text/turtle'
    },
    methods: {
      authenticate: connector.authenticate,
      authorize: connector.authorize
    }
  });

  // Use ApiGateway as middleware
  app.use(apiGateway.express());

  return app;
}

module.exports = configureExpress;<|MERGE_RESOLUTION|>--- conflicted
+++ resolved
@@ -24,15 +24,6 @@
   app.use(passport.initialize());
   app.use(passport.session());
 
-<<<<<<< HEAD
-  // const connector = new OidcConnector({
-  //   issuer: CONFIG.OIDC_ISSUER,
-  //   clientId: CONFIG.OIDC_CLIENT_ID,
-  //   clientSecret: CONFIG.OIDC_CLIENT_SECRET,
-  //   publicKey: CONFIG.OIDC_PUBLIC_KEY,
-  //   redirectUri: CONFIG.HOME_URL + 'auth'
-  // });
-=======
   const connector =
     CONFIG.CONNECT_TYPE === 'OIDC'
       ? new OidcConnector({
@@ -45,18 +36,11 @@
       : new CasConnector({
           casUrl: CONFIG.CAS_URL,
           privateKeyPath: path.resolve(__dirname, './jwt/jwtRS256.key'),
-          publicKeyPath: path.resolve(__dirname, './jwt/jwtRS256.key.pub')
+          publicKeyPath: path.resolve(__dirname, './jwt/jwtRS256.key.pub'),
+          webIdGenerator: async userData => {
+            return await broker.call('webid.create', userData);
+          }
         });
->>>>>>> 000e4fbb
-
-  const connector = new CasConnector({
-    casUrl: CONFIG.CAS_URL,
-    privateKeyPath: path.resolve(__dirname, './jwt/jwtRS256.key'),
-    publicKeyPath: path.resolve(__dirname, './jwt/jwtRS256.key.pub'),
-    webIdGenerator: async userData => {
-      return await broker.call('webid.create', userData);
-    }
-  });
 
   connector.configurePassport(passport).then(() => {
     app.use('/auth', ...connector.getLoginMiddlewares());
