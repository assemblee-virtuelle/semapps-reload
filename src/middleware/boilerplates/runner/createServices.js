--- conflicted
+++ resolved
@@ -1,19 +1,14 @@
 const ApiGatewayService = require('moleculer-web');
 const MongoDbAdapter = require('moleculer-db-adapter-mongo');
 
-const { LdpService, TripleStoreAdapter, Routes: LdpRoutes } = require('@semapps/ldp');
+const { LdpService, TripleStoreAdapter } = require('@semapps/ldp');
 const { SparqlEndpointService, Routes: SparqlEndpointRoutes } = require('@semapps/sparql-endpoint');
 const FusekiAdminService = require('@semapps/fuseki-admin');
 const { ActivityPubService, Routes: ActivityPubRoutes } = require('@semapps/activitypub');
 const { TripleStoreService } = require('@semapps/triplestore');
-<<<<<<< HEAD
-const { WebIdService } = require('@semapps/webid');
-const MongoDbAdapter = require('moleculer-db-adapter-mongo');
-=======
 const { WebIdService, Routes: WebIdRoutes } = require('@semapps/webid');
 const { CasConnector, OidcConnector } = require('@semapps/connector');
 
->>>>>>> a3f213ae
 const CONFIG = require('./config');
 const ontologies = require('./ontologies');
 const path = require('path');
@@ -59,12 +54,8 @@
     storage: {
       collections: new MongoDbAdapter(CONFIG.MONGODB_URL),
       activities: new MongoDbAdapter(CONFIG.MONGODB_URL),
-<<<<<<< HEAD
       actors: new TripleStoreAdapter(),
       objects: new TripleStoreAdapter()
-=======
-      actors: new TripleStoreAdapter('ldp'),
-      objects: new TripleStoreAdapter('ldp')
     }
   });
 
@@ -76,10 +67,12 @@
         origin: '*',
         exposedHeaders: '*'
       },
-      routes: [...LdpRoutes, ...SparqlEndpointRoutes, ...WebIdRoutes, ...ActivityPubRoutes],
-      defaultLdpAccept: 'text/turtle'
+      routes: [...SparqlEndpointRoutes, ...WebIdRoutes, ...ActivityPubRoutes, ...WebhooksRoutes]
     },
+    dependencies: ['ldp'],
     async started() {
+      let routes = [];
+
       const findOrCreateProfile = async profileData => {
         return await this.broker.call('webid.create', profileData);
       };
@@ -114,7 +107,10 @@
 
       await this.connector.initialize();
 
-      this.addRoute(this.connector.getRoute());
+      routes.push(this.connector.getRoute());
+      routes.push(...(await this.broker.call('ldp.getApiRoutes')));
+
+      routes.forEach(route => this.addRoute(route));
     },
     methods: {
       authenticate(ctx, route, req, res) {
@@ -123,7 +119,6 @@
       authorize(ctx, route, req, res) {
         return this.connector.authorize(ctx, route, req, res);
       }
->>>>>>> a3f213ae
     }
   });
 }
