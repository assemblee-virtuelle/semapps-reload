--- conflicted
+++ resolved
@@ -1,11 +1,7 @@
 const ApiGatewayService = require('moleculer-web');
 const MongoDbAdapter = require('moleculer-db-adapter-mongo');
 
-<<<<<<< HEAD
-const { LdpService, TripleStoreAdapter, Routes: LdpRoutes } = require('@semapps/ldp');
-=======
 const { LdpService, TripleStoreAdapter } = require('@semapps/ldp');
->>>>>>> ac9b878b
 const { SparqlEndpointService, Routes: SparqlEndpointRoutes } = require('@semapps/sparql-endpoint');
 const FusekiAdminService = require('@semapps/fuseki-admin');
 const { ActivityPubService, Routes: ActivityPubRoutes } = require('@semapps/activitypub');
@@ -71,19 +67,12 @@
         origin: '*',
         exposedHeaders: '*'
       },
-<<<<<<< HEAD
-      routes: [...LdpRoutes, ...SparqlEndpointRoutes, ...WebIdRoutes, ...ActivityPubRoutes],
-      defaultLdpAccept: 'text/turtle'
-    },
-    async started() {
-=======
       routes: [...SparqlEndpointRoutes, ...WebIdRoutes, ...ActivityPubRoutes, ...WebhooksRoutes]
     },
     dependencies: ['ldp'],
     async started() {
       let routes = [];
 
->>>>>>> ac9b878b
       const findOrCreateProfile = async profileData => {
         return await this.broker.call('webid.create', profileData);
       };
@@ -118,14 +107,10 @@
 
       await this.connector.initialize();
 
-<<<<<<< HEAD
-      this.addRoute(this.connector.getRoute());
-=======
       routes.push(this.connector.getRoute());
       routes.push(...(await this.broker.call('ldp.getApiRoutes')));
 
       routes.forEach(route => this.addRoute(route));
->>>>>>> ac9b878b
     },
     methods: {
       authenticate(ctx, route, req, res) {
