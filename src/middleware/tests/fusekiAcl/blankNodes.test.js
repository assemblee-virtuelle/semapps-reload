const doRequest = require('./utils');
const CONFIG = require('../config');

const adminAuth = CONFIG.JENA_USER + ':' + CONFIG.JENA_PASSWORD;
<<<<<<< HEAD
=======

const console = require('console');
>>>>>>> b4997fa8

describe('fuseki ACL blank nodes tests', () => {
  test('Ensure orphan blank nodes are not reachable', async () => {
    const { body, statusCode } = await doRequest({
      endpoint: 'query',
      auth: adminAuth,
      user: 'anon',
      sparql:
        'SELECT * { ?s <https://w3id.org/security#owner> <https://data.virtual-assembly.org/users/jeremy.dufraisse>. ?s <https://w3id.org/security#publicKeyPem> ?string }'
    });

    expect(body.results.bindings.length).toBe(0);
  });

  test('Ensure "pair:hasLocation" blank nodes inside organisations, are returned only when user has perms for org (anon)', async () => {
    const { body, statusCode } = await doRequest({
      endpoint: 'query',
      auth: adminAuth,
      user: 'anon',
      jsonld: true,
      sparql:
        'PREFIX pair: <http://virtual-assembly.org/ontologies/pair#> CONSTRUCT { ?s pair:hasLocation ?place. ?place ?p ?o .} WHERE { ?s  pair:hasLocation ?place . ?place ?p ?o .}'
    });

    expect(body['@graph'].length).toBe(8);
    expect(typeof body['@graph'][0].hasPostalAddress).toBe('string');
    expect(typeof body['@graph'][1].hasPostalAddress).toBe('string');
    expect(typeof body['@graph'][2].hasPostalAddress).toBe('string');
    expect(typeof body['@graph'][3].hasPostalAddress).toBe('string');
    expect(typeof body['@graph'][4].hasLocation).toBe('string');
    expect(typeof body['@graph'][5].hasLocation).toBe('string');
    expect(typeof body['@graph'][6].hasLocation).toBe('string');
    expect(typeof body['@graph'][7].hasLocation).toBe('string');
  });

  test('Ensure "pair:hasLocation" blank nodes inside organisations, are returned only when user has perms for org (anyUser)', async () => {
    const { body, statusCode } = await doRequest({
      endpoint: 'query',
      auth: adminAuth,
      user: 'http://any/user',
      jsonld: true,
      sparql:
        'PREFIX pair: <http://virtual-assembly.org/ontologies/pair#> CONSTRUCT { ?s pair:hasLocation ?place. ?place ?p ?o .} WHERE { ?s  pair:hasLocation ?place . ?place ?p ?o .}'
    });

    expect(body['@graph'].length).toBe(12);
    expect(typeof body['@graph'][0].hasPostalAddress).toBe('string');
    expect(typeof body['@graph'][1].hasPostalAddress).toBe('string');
    expect(typeof body['@graph'][2].hasPostalAddress).toBe('string');
    expect(typeof body['@graph'][3].hasPostalAddress).toBe('string');
    expect(typeof body['@graph'][4].hasPostalAddress).toBe('string');
    expect(typeof body['@graph'][5].hasPostalAddress).toBe('string');
    expect(typeof body['@graph'][6].hasLocation).toBe('string');
    expect(typeof body['@graph'][7].hasLocation).toBe('string');
    expect(typeof body['@graph'][8].hasLocation).toBe('string');
    expect(typeof body['@graph'][9].hasLocation).toBe('string');
    expect(typeof body['@graph'][10].hasLocation).toBe('string');
    expect(typeof body['@graph'][11].hasLocation).toBe('string');
  });

  test('Ensure retrieving all blank nodes by their type, are returned only when user has perms for their embedding resource (anon)', async () => {
    const { body, statusCode } = await doRequest({
      endpoint: 'query',
      auth: adminAuth,
      user: 'anon',
      jsonld: true,
      sparql:
        'prefix pair: <http://virtual-assembly.org/ontologies/pair#> CONSTRUCT WHERE { ?s a pair:Place . ?s ?p ?o .}'
    });

    expect(body['@graph'].length).toBe(4);
    expect(typeof body['@graph'][0].hasPostalAddress).toBe('string');
    expect(typeof body['@graph'][1].hasPostalAddress).toBe('string');
    expect(typeof body['@graph'][2].hasPostalAddress).toBe('string');
    expect(typeof body['@graph'][3].hasPostalAddress).toBe('string');
  });

  test('Ensure "pair:hasLocation" blank nodes inside organisations, and sub blank nodes "pair:hasPostalAddress", are returned only when user has perms for org (anon)', async () => {
    const { body, statusCode } = await doRequest({
      endpoint: 'query',
      auth: adminAuth,
      user: 'anon',
      jsonld: true,
      sparql:
        'prefix pair: <http://virtual-assembly.org/ontologies/pair#> CONSTRUCT WHERE { ?s  pair:hasLocation ?place . ?place ?p ?o .?place pair:hasPostalAddress ?address. ?address ?q ?r}'
    });

    expect(body['@graph'].length).toBe(12);
    expect(typeof body['@graph'][0].addressCountry || typeof body['@graph'][0].hasPostalAddress).toBe('string');
    expect(typeof (body['@graph'][1].addressCountry || body['@graph'][1].hasPostalAddress)).toBe('string');
    expect(typeof (body['@graph'][2].addressCountry || body['@graph'][2].hasPostalAddress)).toBe('string');
    expect(typeof (body['@graph'][3].addressCountry || body['@graph'][3].hasPostalAddress)).toBe('string');
    expect(typeof (body['@graph'][4].addressCountry || body['@graph'][4].hasPostalAddress)).toBe('string');
    expect(typeof (body['@graph'][5].addressCountry || body['@graph'][5].hasPostalAddress)).toBe('string');
    expect(typeof (body['@graph'][6].addressCountry || body['@graph'][6].hasPostalAddress)).toBe('string');
    expect(typeof (body['@graph'][7].addressCountry || body['@graph'][7].hasPostalAddress)).toBe('string');
    expect(typeof body['@graph'][8].hasLocation).toBe('string');
    expect(typeof body['@graph'][9].hasLocation).toBe('string');
    expect(typeof body['@graph'][10].hasLocation).toBe('string');
    expect(typeof body['@graph'][11].hasLocation).toBe('string');
  });
});<|MERGE_RESOLUTION|>--- conflicted
+++ resolved
@@ -2,11 +2,8 @@
 const CONFIG = require('../config');
 
 const adminAuth = CONFIG.JENA_USER + ':' + CONFIG.JENA_PASSWORD;
-<<<<<<< HEAD
-=======
 
 const console = require('console');
->>>>>>> b4997fa8
 
 describe('fuseki ACL blank nodes tests', () => {
   test('Ensure orphan blank nodes are not reachable', async () => {
