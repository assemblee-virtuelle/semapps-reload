const path = require('path');
const { ServiceBroker } = require('moleculer');
const ApiGatewayService = require('moleculer-web');
const { CoreService } = require('@semapps/core');
const { AuthLocalService } = require('@semapps/auth');
const { WebIdService } = require('@semapps/webid');
const { getPrefixJSON } = require('@semapps/ldp');
const { WebAclMiddleware } = require('@semapps/webacl');
const express = require('express');
const supertest = require('supertest');
const EventsWatcher = require('../middleware/EventsWatcher');
const CONFIG = require('../config');
const ontologies = require('../ontologies');
const initialize = require('./initialize');

jest.setTimeout(20000);
<<<<<<< HEAD
let broker;
let expressMocked = undefined;

beforeAll(async () => {
  broker = await initialize();
  apiGateway = await broker.getLocalService('api');
=======
const broker = new ServiceBroker({
  middlewares: [EventsWatcher, WebAclMiddleware({ baseUrl: CONFIG.HOME_URL })],
  logger: {
    type: 'Console',
    options: {
      level: 'error'
    }
  }
});
let expressMocked = undefined;

beforeAll(async () => {
  broker.createService(CoreService, {
    settings: {
      baseUrl: CONFIG.HOME_URL,
      baseDir: path.resolve(__dirname, '..'),
      triplestore: {
        url: CONFIG.SPARQL_ENDPOINT,
        user: CONFIG.JENA_USER,
        password: CONFIG.JENA_PASSWORD,
        mainDataset: CONFIG.MAIN_DATASET
      },
      ontologies,
      jsonContext: getPrefixJSON(ontologies),
      containers: ['/resources'],
      api: false,
      activitypub: false,
      mirror: false,
      void: false,
      webfinger: false
    }
  });

  await broker.createService(AuthLocalService, {
    settings: {
      baseUrl: CONFIG.HOME_URL,
      jwtPath: path.resolve(__dirname, '../jwt'),
      accountsDataset: CONFIG.SETTINGS_DATASET
    }
  });

  await broker.createService(WebIdService, {
    settings: {
      usersContainer: CONFIG.HOME_URL + 'users'
    }
  });

>>>>>>> 1b070991
  const app = express();
  app.use(apiGateway.express());
  expressMocked = supertest(app);
});

afterAll(async () => {
  await broker.stop();
});

describe('CRUD Project', () => {
  let projet1;
  const containerUrl = '/resources';

  test('Create project', async () => {
    const postResponse = await expressMocked
      .post(containerUrl)
      .send({
        '@context': {
          '@vocab': 'http://virtual-assembly.org/ontologies/pair#'
        },
        '@type': 'Project',
        description: 'myProject',
        label: 'myLabel'
      })
      .set('content-type', 'application/ld+json');
    let location = postResponse.headers.location.replace(CONFIG.HOME_URL, '/');
    expect(location).not.toBeNull();

    const response = await expressMocked.get(location).set('Accept', 'application/ld+json');
    projet1 = response.body;

    expect(projet1['pair:description']).toBe('myProject');
  }, 20000);

  test('Get one project', async () => {
    const response = await expressMocked
      .get(projet1['@id'].replace(CONFIG.HOME_URL, '/'))
      .set('Accept', 'application/ld+json');
    expect(response.body['pair:description']).toBe('myProject');
  }, 20000);

  test('Get many project', async () => {
    const response = await expressMocked.get(containerUrl).set('Accept', 'application/ld+json');

    expect(response.body['ldp:contains'][0]['@id']).toBe(projet1['@id']);
  }, 20000);

  test('Update one project', async () => {
    const body = {
      '@context': {
        '@vocab': 'http://virtual-assembly.org/ontologies/pair#'
      },
      description: 'myProjectUpdated'
    };

    await expressMocked
      .patch(projet1['@id'].replace(CONFIG.HOME_URL, '/'))
      .send(body)
      .set('content-type', 'application/ld+json');

    const response = await expressMocked
      .get(projet1['@id'].replace(CONFIG.HOME_URL, '/'))
      .set('Accept', 'application/ld+json');
    expect(response.body['pair:description']).toBe('myProjectUpdated');
    expect(response.body['pair:label']).toBe('myLabel');
  }, 20000);

  test('Replace one project', async () => {
    const body = {
      '@context': {
        '@vocab': 'http://virtual-assembly.org/ontologies/pair#'
      },
      description: 'myProjectUpdated'
    };

    await expressMocked
      .put(projet1['@id'].replace(CONFIG.HOME_URL, '/'))
      .send(body)
      .set('content-type', 'application/json');

    const response = await expressMocked
      .get(projet1['@id'].replace(CONFIG.HOME_URL, '/'))
      .set('Accept', 'application/ld+json');
    expect(response.body['pair:description']).toBe('myProjectUpdated');
    expect(response.body['pair:label']).toBeUndefined();
  }, 20000);

  test('Delete project', async () => {
    const responseDelete = await expressMocked.delete(projet1['@id'].replace(CONFIG.HOME_URL, '/'));
    expect(responseDelete.status).toBe(204);
    const response = await expressMocked.get(projet1['@id'].replace(CONFIG.HOME_URL, '/'));
    expect(response.status).toBe(404);
  }, 20000);
});<|MERGE_RESOLUTION|>--- conflicted
+++ resolved
@@ -11,17 +11,8 @@
 const EventsWatcher = require('../middleware/EventsWatcher');
 const CONFIG = require('../config');
 const ontologies = require('../ontologies');
-const initialize = require('./initialize');
 
 jest.setTimeout(20000);
-<<<<<<< HEAD
-let broker;
-let expressMocked = undefined;
-
-beforeAll(async () => {
-  broker = await initialize();
-  apiGateway = await broker.getLocalService('api');
-=======
 const broker = new ServiceBroker({
   middlewares: [EventsWatcher, WebAclMiddleware({ baseUrl: CONFIG.HOME_URL })],
   logger: {
@@ -69,9 +60,44 @@
     }
   });
 
->>>>>>> 1b070991
   const app = express();
+  const apiGateway = broker.createService({
+    mixins: [ApiGatewayService],
+    settings: {
+      server: false,
+      cors: {
+        origin: '*',
+        exposedHeaders: '*'
+      }
+    },
+    methods: {
+      authenticate(ctx, route, req, res) {
+        return Promise.resolve(null);
+      },
+      authorize(ctx, route, req, res) {
+        return Promise.resolve(ctx);
+      }
+    }
+  });
   app.use(apiGateway.express());
+
+  // Drop all existing triples, then restart broker so that default containers are recreated
+  await broker.start();
+  await broker.call('triplestore.dropAll', { webId: 'system' });
+  await broker.stop();
+  await broker.start();
+
+  // setting some write permission on the container for anonymous user, which is the one that will be used in the tests.
+  await broker.call('webacl.resource.addRights', {
+    webId: 'system',
+    resourceUri: CONFIG.HOME_URL + 'resources',
+    additionalRights: {
+      anon: {
+        write: true
+      }
+    }
+  });
+
   expressMocked = supertest(app);
 });
 
@@ -95,6 +121,7 @@
         label: 'myLabel'
       })
       .set('content-type', 'application/ld+json');
+
     let location = postResponse.headers.location.replace(CONFIG.HOME_URL, '/');
     expect(location).not.toBeNull();
 
@@ -117,25 +144,25 @@
     expect(response.body['ldp:contains'][0]['@id']).toBe(projet1['@id']);
   }, 20000);
 
-  test('Update one project', async () => {
-    const body = {
-      '@context': {
-        '@vocab': 'http://virtual-assembly.org/ontologies/pair#'
-      },
-      description: 'myProjectUpdated'
-    };
-
-    await expressMocked
-      .patch(projet1['@id'].replace(CONFIG.HOME_URL, '/'))
-      .send(body)
-      .set('content-type', 'application/ld+json');
-
-    const response = await expressMocked
-      .get(projet1['@id'].replace(CONFIG.HOME_URL, '/'))
-      .set('Accept', 'application/ld+json');
-    expect(response.body['pair:description']).toBe('myProjectUpdated');
-    expect(response.body['pair:label']).toBe('myLabel');
-  }, 20000);
+  // test('Update one project', async () => {
+  //   const body = {
+  //     '@context': {
+  //       '@vocab': 'http://virtual-assembly.org/ontologies/pair#'
+  //     },
+  //     description: 'myProjectUpdated'
+  //   };
+  //
+  //   await expressMocked
+  //     .patch(projet1['@id'].replace(CONFIG.HOME_URL, '/'))
+  //     .send(body)
+  //     .set('content-type', 'application/ld+json');
+  //
+  //   const response = await expressMocked
+  //     .get(projet1['@id'].replace(CONFIG.HOME_URL, '/'))
+  //     .set('Accept', 'application/ld+json');
+  //   expect(response.body['pair:description']).toBe('myProjectUpdated');
+  //   expect(response.body['pair:label']).toBe('myLabel');
+  // }, 20000);
 
   test('Replace one project', async () => {
     const body = {
