--- conflicted
+++ resolved
@@ -37,16 +37,7 @@
       },
       ontologies,
       jsonContext: getPrefixJSON(ontologies),
-<<<<<<< HEAD
       containers: ['/resources'],
-=======
-      containers: [
-        {
-          path: '/resources',
-          dereference: ['pair:hasLocation'],
-        },
-      ],
->>>>>>> 35db809f
       api: false,
       activitypub: false,
       mirror: false,
