--- conflicted
+++ resolved
@@ -143,10 +143,7 @@
         control: true
       });
     } catch (e) {
-<<<<<<< HEAD
-=======
       console.log(e);
->>>>>>> b4997fa8
       expect(e).toBe(null);
     }
   }, 20000);
@@ -157,10 +154,6 @@
         resourceUri,
         webId: 'http://a/user'
       };
-<<<<<<< HEAD
-      let webId = 'http://a/user';
-=======
->>>>>>> b4997fa8
 
       await broker.call('ldp.resource.delete', urlParamsPost);
 
