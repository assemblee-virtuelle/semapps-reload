--- conflicted
+++ resolved
@@ -25,22 +25,13 @@
   {
     path: '/actors',
     acceptedTypes: [ACTOR_TYPES.PERSON],
-    excludeFromMirror: true,
-<<<<<<< HEAD
-=======
-    dereference: ['sec:publicKey', 'as:endpoints']
->>>>>>> 07fb3c5d
+    excludeFromMirror: true
   },
   {
     path: '/applications',
     acceptedTypes: [ACTOR_TYPES.APPLICATION],
-    excludeFromMirror: true,
-<<<<<<< HEAD
-  },
-=======
-    dereference: ['sec:publicKey', 'as:endpoints']
+    excludeFromMirror: true
   }
->>>>>>> 07fb3c5d
 ];
 
 const initialize = async (port, mainDataset, accountsDataset, serverToMirror) => {
