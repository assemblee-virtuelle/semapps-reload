--- conflicted
+++ resolved
@@ -24,12 +24,8 @@
     "fs-extra": "^9.0.1",
     "moleculer": "^0.14.3",
     "moleculer-db-adapter-mongo": "^0.4.7",
-<<<<<<< HEAD
-    "moleculer-web": "^0.9.1",
+    "moleculer-web": "^0.10.0-beta1",
     "url-join": "^4.0.1"
-=======
-    "moleculer-web": "^0.10.0-beta1"
->>>>>>> c7eb26e0
   },
   "devDependencies": {
     "jest": "^24.9.0",
