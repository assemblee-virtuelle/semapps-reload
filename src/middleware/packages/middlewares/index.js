--- conflicted
+++ resolved
@@ -30,14 +30,10 @@
 };
 
 const throw403 = msg => {
-<<<<<<< HEAD
   throw new MoleculerError(JSON.stringify(msg), 403, 'ACCESS_DENIED', {
     status: 'Forbidden',
     text: JSON.stringify(msg)
   });
-=======
-  throw new MoleculerError('Forbidden', 403, 'ACCESS_DENIED', { status: 'Forbidden', text: msg });
->>>>>>> 1b070991
 };
 
 const throw500 = msg => {
@@ -109,17 +105,7 @@
   } catch (e) {
     // Do nothing if mime type is not found
   }
-
-<<<<<<< HEAD
   try {
-    if (!req.$ctx.meta.parser && mimeType === MIME_TYPES.JSON) {
-      const body = await getRawBody(req);
-      if (body) {
-        const json = JSON.parse(body);
-        req.$params = { ...json, ...req.$params };
-      }
-      req.$ctx.meta.parser = 'json';
-=======
   if (!req.$ctx.meta.parser && mimeType === MIME_TYPES.JSON) {
     const body = await getRawBody(req);
     if (body) {
@@ -127,10 +113,11 @@
       req.$params = { ...json, ...req.$params };
       // Keep raw body in meta as we need it for digest header verification
       req.$ctx.meta.rawBody = body;
->>>>>>> 1b070991
-    }
-    next();
-  } catch (e) {
+    }
+    req.$ctx.meta.parser = 'json';
+  }
+  next();
+} catch (e) {
     //call next step of api resolutions (middlewares) with error = return http error
     next(e);
   }
