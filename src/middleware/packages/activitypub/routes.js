--- conflicted
+++ resolved
@@ -13,22 +13,10 @@
       'GET activities/:id': 'activitypub.activity.get',
       'GET actors/:id': 'activitypub.actor.get',
       'POST actors': 'activitypub.actor.create',
-<<<<<<< HEAD
-      'GET actors/:username/outbox': 'activitypub.outbox.list',
-      'GET actors/:username/inbox': 'activitypub.inbox.list',
-      'GET actors/:username/followers': 'activitypub.follow.listFollowers',
-      'GET actors/:username/following': 'activitypub.follow.listFollowing',
-      'POST objects': 'activitypub.object.create',
-      'GET objects': 'activitypub.object.find',
-      'GET objects/:id': 'activitypub.object.get',
-      'PATCH objects/:id': 'activitypub.object.update',
-      'DELETE objects/:id': 'activitypub.object.delete'
-=======
       'GET users/:username/outbox': 'activitypub.outbox.list',
       'GET users/:username/inbox': 'activitypub.inbox.list',
       'GET users/:username/followers': 'activitypub.follow.listFollowers',
       'GET users/:username/following': 'activitypub.follow.listFollowing'
->>>>>>> ac9b878b
     },
     ...routeConfig
   },
