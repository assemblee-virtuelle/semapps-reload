--- conflicted
+++ resolved
@@ -29,13 +29,8 @@
         };
       } else if (Object.values(ACTIVITY_TYPES).includes(object.type)) {
         activity = {
-<<<<<<< HEAD
-          id: this.generateId('activity/'),
+          id: this.generateId('subject/'),
           ...object
-=======
-          id: this.generateId('subject/'),
-          ...params
->>>>>>> cec3b754
         };
       } else {
         throw new Error('Unknown activity type: ' + object.type);
