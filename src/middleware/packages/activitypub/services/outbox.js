--- conflicted
+++ resolved
@@ -30,19 +30,11 @@
         let { to, '@id': id, ...object } = activity;
         object = await ctx.call('activitypub.object.create', object);
         activity = {
-<<<<<<< HEAD
-          '@context': 'https://www.w3.org/ns/activitystreams',
-          '@type': 'Create',
-          to: activity.to,
-          actor: activity.attributedTo,
-          object: object
-=======
           '@context': object['@context'],
           type: ACTIVITY_TYPES.CREATE,
           to,
           actor: object.attributedTo,
           object
->>>>>>> 650d11be
         };
       } else if (activityType === ACTIVITY_TYPES.CREATE) {
         activity.object = await ctx.call('activitypub.object.create', activity.object);
