'use strict';

const jsonld = require('jsonld');
const fetch = require('node-fetch');
const {
  SparqlJsonParser
} = require('sparqljson-parse');
const {
  ACCEPT_TYPES
} = require('./constants');

module.exports = {
  name: 'triplestore',
  settings: {
    sparqlEndpoint: null,
    jenaUser: null,
    jenaPassword: null
  },
  actions: {
    async insert({
      params
    }) {

      const rdf =
        typeof params.resource === 'string' || params.resource instanceof String ?
        params.resource :
        await jsonld.toRDF(params.resource, {
          format: 'application/n-quads'
        });

<<<<<<< HEAD
=======
      console.log('rdf:', rdf);
>>>>>>> c7889463

      const response = await fetch(this.settings.sparqlEndpoint + this.settings.mainDataset + '/update', {
        method: 'POST',
        body: `INSERT DATA { ${rdf} }`,
        headers: {
          'Content-Type': 'application/sparql-update',
          Authorization: this.Authorization
        }
      });

      if (!response.ok) throw new Error(response.statusText);

      return response;
    },
    async query({
      params
    }) {

      const headers = {
        'Content-Type': 'application/sparql-query',
        Authorization: this.Authorization,
        Accept: this.getAcceptHeader(params.accept)
      };

      const response = await fetch(this.settings.sparqlEndpoint + this.settings.mainDataset + '/query', {
        method: 'POST',
        body: params.query,
        headers
      });

      if (!response.ok) throw new Error(response.statusText);

      // Return results as JSON or RDF
      if (params.query.includes('SELECT')) {
        const jsonResult = await response.json();
        if (params.accept === ACCEPT_TYPES.JSON) {
          return await this.sparqlJsonParser.parseJsonResults(jsonResult);
        } else {
          return jsonResult;
        }
      } else if (params.query.includes('CONSTRUCT')) {
        if (params.accept === ACCEPT_TYPES.TURTLE || params.accept === ACCEPT_TYPES.TRIPLE) {
          return await response.text();
        } else {
          return await response.json();
        }
      }
    }
  },
  started() {
    this.sparqlJsonParser = new SparqlJsonParser();
    this.Authorization =
      'Basic ' + Buffer.from(this.settings.jenaUser + ':' + this.settings.jenaPassword).toString('base64');
  },
  methods: {
    getAcceptHeader: accept => {
      switch (accept) {
        case ACCEPT_TYPES.TURTLE:
          return 'application/n-quad';
        case ACCEPT_TYPES.TRIPLE:
          return 'application/n-triples';
        case ACCEPT_TYPES.JSON:
          return 'application/ld+json, application/sparql-results+json';
        default:
          throw new Error('Unknown accept parameter: ' + accept);
      }
    }
  }
};<|MERGE_RESOLUTION|>--- conflicted
+++ resolved
@@ -2,12 +2,8 @@
 
 const jsonld = require('jsonld');
 const fetch = require('node-fetch');
-const {
-  SparqlJsonParser
-} = require('sparqljson-parse');
-const {
-  ACCEPT_TYPES
-} = require('./constants');
+const { SparqlJsonParser } = require('sparqljson-parse');
+const { ACCEPT_TYPES } = require('./constants');
 
 module.exports = {
   name: 'triplestore',
@@ -17,21 +13,13 @@
     jenaPassword: null
   },
   actions: {
-    async insert({
-      params
-    }) {
-
+    async insert({ params }) {
       const rdf =
-        typeof params.resource === 'string' || params.resource instanceof String ?
-        params.resource :
-        await jsonld.toRDF(params.resource, {
-          format: 'application/n-quads'
-        });
-
-<<<<<<< HEAD
-=======
-      console.log('rdf:', rdf);
->>>>>>> c7889463
+        typeof params.resource === 'string' || params.resource instanceof String
+          ? params.resource
+          : await jsonld.toRDF(params.resource, {
+              format: 'application/n-quads'
+            });
 
       const response = await fetch(this.settings.sparqlEndpoint + this.settings.mainDataset + '/update', {
         method: 'POST',
@@ -46,10 +34,7 @@
 
       return response;
     },
-    async query({
-      params
-    }) {
-
+    async query({ params }) {
       const headers = {
         'Content-Type': 'application/sparql-query',
         Authorization: this.Authorization,
