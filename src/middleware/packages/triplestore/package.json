--- conflicted
+++ resolved
@@ -5,12 +5,8 @@
   "license": "Apache-2.0",
   "author": "Virtual Assembly",
   "dependencies": {
-<<<<<<< HEAD
-    "@semapps/middlewares": "^0.1.44-alpha.1",
-    "@semapps/mime-types": "0.1.44-alpha.1",
-=======
+    "@semapps/middlewares": "^0.1.44",
     "@semapps/mime-types": "0.1.44",
->>>>>>> cade3d36
     "jsonld": "^1.8.1",
     "negotiator": "^0.6.2",
     "node-fetch": "^2.6.0",
