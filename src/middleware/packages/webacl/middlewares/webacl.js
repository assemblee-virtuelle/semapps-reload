const { throw403 } = require('@semapps/middlewares');
const { getContainerFromUri, isRemoteUri, getSlugFromUri } = require('../utils');
const { defaultContainerRights, defaultCollectionRights } = require('../defaultRights');

const modifyActions = [
  'ldp.resource.create',
  'ldp.container.create',
  'activitypub.collection.create',
  'activitypub.activity.create',
  'activitypub.activity.attach',
  'webid.create',
  'ldp.remote.store',
  'ldp.remote.delete',
  'ldp.resource.delete',
];

const addRightsToNewResource = async (ctx, resourceUri, webId) => {
  const { newResourcesPermissions } = await ctx.call('ldp.registry.getByUri', { resourceUri });
  const newRights =
    typeof newResourcesPermissions === 'function' ? newResourcesPermissions(webId) : newResourcesPermissions;

  await ctx.call('webacl.resource.addRights', {
    webId: 'system',
    resourceUri,
    newRights,
  });
};

const addRightsToNewUser = async (ctx, userUri) => {
  // Manually add the permissions for the user resource now that we have its webId
  // First delete the default permissions added by the middleware when we called ldp.resource.create
  await ctx.call('webacl.resource.deleteAllRights', { resourceUri: userUri }, { meta: { webId: 'system' } });

  // TODO find the permissions to set from the users container
  // const { newResourcesPermissions } = await ctx.call('ldp.registry.getByUri', { resourceUri: userUri });
  // const newRights =
  //   typeof newResourcesPermissions === 'function' ? newResourcesPermissions(userUri) : newResourcesPermissions;

  await ctx.call('webacl.resource.addRights', {
    webId: 'system',
    resourceUri: userUri,
    newRights: {
      anon: {
        read: true,
      },
      user: {
        uri: userUri,
        read: true,
        write: true,
        control: true,
      },
    },
  });
};

// List of containers with default anon read, so that we can bypass permissions check for the resources it contains
// TODO invalidate this cache when default permissions are changed
const containersWithDefaultAnonRead = [];

const WebAclMiddleware = ({ baseUrl, podProvider = false, graphName = 'http://semapps.org/webacl' }) => ({
  name: 'WebAclMiddleware',
  async started(broker) {
    if (!baseUrl) throw new Error('The baseUrl config is missing for the WebACL middleware');
    if (!podProvider) {
      await broker.waitForServices(['ldp.container', 'triplestore']);
      const containers = await broker.call('ldp.container.getAll');
      for (const containerUri of containers) {
        const authorizations = await broker.call('triplestore.query', {
          query: `
            PREFIX rdf: <http://www.w3.org/1999/02/22-rdf-syntax-ns#>
            PREFIX acl: <http://www.w3.org/ns/auth/acl#>
            PREFIX foaf: <http://xmlns.com/foaf/0.1/>
            SELECT ?auth
            WHERE {
              GRAPH <${graphName}> {
                ?auth a acl:Authorization ;
                  acl:default <${containerUri}> ;
                  acl:agentClass foaf:Agent ;
                  acl:mode acl:Read .
              }
            }
          `,
          webId: 'system',
        });

        if (authorizations.length > 0) {
          containersWithDefaultAnonRead.push(containerUri);
        }
      }
    }
  },
  localAction: (next, action) => {
    if (action.name === 'ldp.resource.get') {
      /*
       * VERIFY AUTHORIZATIONS
       * This allows us to quickly check the permissions for GET operations using the Redis cache
       * This way, we don't need to add the webId in the Redis cache key and it is more efficient
       */
      return async (ctx) => {
        const webId = ctx.params.webId || ctx.meta.webId || 'anon';
        const bypass = () => {
          ctx.params.aclVerified = true;
          return next(ctx);
        };

        if (webId === 'system') {
          return bypass();
        }

        const resourceUri = ctx.params.resourceUri || ctx.params.resource.id || ctx.params.resource['@id'];

        if (isRemoteUri(resourceUri, ctx.meta.dataset, { baseUrl, podProvider })) {
          // Bypass if mirrored resource as WebACL are not activated in mirror graph
          if ((await ctx.call('ldp.remote.getGraph', { resourceUri })) === 'http://semapps.org/mirror') {
            return bypass();
          }
          return next(ctx);
        }

        // If the logged user is fetching is own POD, bypass ACL check
        // End with a trailing slash, otherwise "bob" will have access to the pod of "bobby" !
        if (podProvider && resourceUri.startsWith(`${webId}/`)) {
          return bypass();
        }

        const containerUri = getContainerFromUri(resourceUri);
        if (containersWithDefaultAnonRead.includes(containerUri)) {
          return bypass();
        }

        const result = await ctx.call('webacl.resource.hasRights', {
          resourceUri,
          rights: { read: true }, // Check only the read permissions to improve performances
          webId,
        });

        if (result.read) {
          return bypass();
        }
        throw403();
      };
    }
    if (modifyActions.includes(action.name)) {
      return async (ctx) => {
        const webId = ctx.params.webId || ctx.meta.webId || 'anon';
        let actionReturnValue;

        /*
         * BEFORE HOOKS
         */
        switch (action.name) {
          case 'ldp.resource.create':
            const resourceUri = ctx.params.resource['@id'] || ctx.params.resource.id;
            // Do not add ACLs if this is a mirrored resource as WebACL are not activated on the mirror graph
            if (
              isRemoteUri(resourceUri, ctx.meta.dataset, { baseUrl, podProvider }) &&
              (await ctx.call('ldp.remote.getGraph', { resourceUri })) === 'http://semapps.org/mirror'
            )
              return next(ctx);
            // We must add the permissions before inserting the resource
            await addRightsToNewResource(ctx, resourceUri, webId);
            break;


          case 'ldp.container.create': {
            const { permissions } = await ctx.call('ldp.registry.getByUri', {
              containerUri: ctx.params.containerUri
            });
            const containerRights = typeof permissions === 'function' ? permissions(webId) : permissions;

            await ctx.call('webacl.resource.addRights', {
              resourceUri: ctx.params.containerUri,
              newRights: ctx.params.rights || containerRights || defaultContainerRights(webId),
              webId: 'system'
            });
            break;
          }

          case 'activitypub.collection.create': {
            const { permissions } = await ctx.call('activitypub.registry.getByUri', {
              collectionUri: ctx.params.collectionUri,
            });
            const collectionRights = typeof permissions === 'function' ? permissions(webId) : permissions;

            // We must add the permissions before inserting the collection
            await ctx.call('webacl.resource.addRights', {
              resourceUri: ctx.params.collectionUri,
              newRights: ctx.params.rights || collectionRights || defaultCollectionRights(webId),
              webId: 'system',
            });
            break;
          }
        }

        /*
         * ACTION CALL
         */
        try {
          actionReturnValue = await next(ctx);
        } catch (e) {
          // Remove the permissions which were added just before
          switch (action.name) {
            case 'ldp.resource.create':
              await ctx.call(
                'webacl.resource.deleteAllRights',
                { resourceUri: ctx.params.resource['@id'] || ctx.params.resource.id },
                { meta: { webId: 'system' } },
              );
            break;
            case 'ldp.container.create':
              await ctx.call(
                'webacl.resource.deleteAllRights',
                { resourceUri: ctx.params.containerUri },
                { meta: { webId: 'system' } }
              );
              break;
            case 'activitypub.collection.create':
              await ctx.call(
                'webacl.resource.deleteAllRights',
                { resourceUri: ctx.params.collectionUri },
                { meta: { webId: 'system' } },
              );
              break;
          }
          throw e;
        }

        /*
         * AFTER HOOKS
         */
        switch (action.name) {
          case 'ldp.resource.delete':
            await ctx.call(
              'webacl.resource.deleteAllRights',
              { resourceUri: ctx.params.resourceUri },
              { meta: { webId: 'system' } },
            );
            break;

          case 'ldp.remote.delete':
            await ctx.call(
              'webacl.resource.deleteAllRights',
              { resourceUri: ctx.params.resourceUri },
              { meta: { webId: 'system' } },
            );
            break;

<<<<<<< HEAD
=======
          case 'ldp.container.create':
            const { permissions } = await ctx.call('ldp.registry.getByUri', {
              containerUri: ctx.params.containerUri,
            });
            const containerRights = typeof permissions === 'function' ? permissions(webId) : permissions;

            await ctx.call('webacl.resource.addRights', {
              resourceUri: ctx.params.containerUri,
              newRights: ctx.params.rights || containerRights || defaultContainerRights(webId),
              webId: 'system',
            });
            break;

>>>>>>> 443bb7eb
          case 'webid.create':
            await addRightsToNewUser(ctx, actionReturnValue);
            break;

          case 'ldp.remote.store': {
            const webId = ctx.params.webId || ctx.meta.webId;
            const resourceUri = ctx.params.resourceUri || ctx.params.resource.id || ctx.params.resource['@id'];
            // When a remote resource is stored in the default graph, give read permission to the logged user
            if (!ctx.params.mirrorGraph && webId && webId !== 'system' && webId !== 'anon') {
              const dataset = podProvider ? getSlugFromUri(webId) : undefined;
              await ctx.call(
                'webacl.resource.addRights',
                {
                  resourceUri,
                  additionalRights: {
                    user: {
                      uri: webId,
                      read: true,
                    },
                  },
                  webId: 'system',
                },
                { meta: { dataset } },
              );
            }
            break;
          }

          case 'activitypub.activity.create':
          case 'activitypub.activity.attach':
            const activity = await ctx.call('activitypub.activity.get', {
              resourceUri: actionReturnValue.resourceUri,
              webId: ctx.params.webId || 'system',
            });

            const recipients = await ctx.call('activitypub.activity.getRecipients', { activity });

            // When a new activity is created, ensure the emitter has read rights also
            if (action.name === 'activitypub.activity.create') {
              if (!recipients.includes(activity.actor)) recipients.push(activity.actor);
            }

            // Give read rights to the activity's recipients
            // TODO improve performances by passing all users at once
            // https://github.com/assemblee-virtuelle/semapps/issues/908
            for (const recipient of recipients) {
              await ctx.call('webacl.resource.addRights', {
                resourceUri: actionReturnValue.resourceUri,
                additionalRights: {
                  user: {
                    uri: recipient,
                    read: true,
                  },
                },
                webId: 'system',
              });
            }

            // If activity is public, give anonymous read right
            if (await ctx.call('activitypub.activity.isPublic', { activity })) {
              await ctx.call('webacl.resource.addRights', {
                resourceUri: actionReturnValue.resourceUri,
                additionalRights: {
                  anon: {
                    read: true,
                  },
                },
                webId: 'system',
              });
            }
        }

        return actionReturnValue;
      };
    }

    // Do not use the middleware for this action
    return next;
  },
});

module.exports = WebAclMiddleware;<|MERGE_RESOLUTION|>--- conflicted
+++ resolved
@@ -211,6 +211,13 @@
               await ctx.call(
                 'webacl.resource.deleteAllRights',
                 { resourceUri: ctx.params.containerUri },
+                { meta: { webId: 'system' } },
+              );
+            break;
+            case 'ldp.container.create':
+              await ctx.call(
+                'webacl.resource.deleteAllRights',
+                { resourceUri: ctx.params.containerUri },
                 { meta: { webId: 'system' } }
               );
               break;
@@ -245,22 +252,6 @@
             );
             break;
 
-<<<<<<< HEAD
-=======
-          case 'ldp.container.create':
-            const { permissions } = await ctx.call('ldp.registry.getByUri', {
-              containerUri: ctx.params.containerUri,
-            });
-            const containerRights = typeof permissions === 'function' ? permissions(webId) : permissions;
-
-            await ctx.call('webacl.resource.addRights', {
-              resourceUri: ctx.params.containerUri,
-              newRights: ctx.params.rights || containerRights || defaultContainerRights(webId),
-              webId: 'system',
-            });
-            break;
-
->>>>>>> 443bb7eb
           case 'webid.create':
             await addRightsToNewUser(ctx, actionReturnValue);
             break;
