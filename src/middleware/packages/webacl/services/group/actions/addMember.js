--- conflicted
+++ resolved
@@ -29,13 +29,10 @@
       if (!groupUri && !groupSlug) throw new MoleculerError('needs a groupSlug or a groupUri', 400, 'BAD_REQUEST');
 
       if (!groupUri) groupUri = urlJoin(this.settings.baseUrl, '_group', groupSlug);
-<<<<<<< HEAD
-=======
 
       // sanitizing
       await sanitizeSPARQL(groupUri);
       await sanitizeSPARQL(memberUri);
->>>>>>> b4997fa8
 
       // TODO: check that the member exists ?
 
