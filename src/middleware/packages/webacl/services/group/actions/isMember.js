--- conflicted
+++ resolved
@@ -18,12 +18,9 @@
       if (!groupUri && !groupSlug) throw new MoleculerError('needs a groupSlug or a groupUri', 400, 'BAD_REQUEST');
 
       if (!groupUri) groupUri = urlJoin(this.settings.baseUrl, '_group', groupSlug);
-<<<<<<< HEAD
-=======
 
       await sanitizeSPARQL(groupUri);
       if (memberId) await sanitizeSPARQL(memberId);
->>>>>>> b4997fa8
 
       // TODO: check that the group exists ?
 
