--- conflicted
+++ resolved
@@ -31,12 +31,9 @@
       if (!memberUri) throw new MoleculerError('needs a memberUri', 400, 'BAD_REQUEST');
 
       if (!groupUri) groupUri = urlJoin(this.settings.baseUrl, '_group', groupSlug);
-<<<<<<< HEAD
-=======
 
       await sanitizeSPARQL(groupUri);
       await sanitizeSPARQL(memberUri);
->>>>>>> b4997fa8
 
       // TODO: check that the member exists and is in the group ?
 
