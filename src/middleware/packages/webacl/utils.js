--- conflicted
+++ resolved
@@ -236,14 +236,11 @@
       }`,
     webId: 'system'
   });
-<<<<<<< HEAD
-=======
 }
 
 async function sanitizeSPARQL(text) {
   if (text.includes('>') || text.includes('<') || /\s/g.test(text))
     throw new MoleculerError('sparql injection detected. go away', 400, 'SPARQL_INJECTION');
->>>>>>> b4997fa8
 }
 
 module.exports = {
