{
  "name": "@semapps/webid",
  "version": "0.1.5",
  "description": "WebID service for SemApps",
  "license": "Apache-2.0",
  "author": "Virtual Assembly",
  "dependencies": {
<<<<<<< HEAD
    "@semapps/ldp": "^0.1.4",
    "@semapps/mime-types": "^0.1.4",
    "@semapps/triplestore": "^0.1.4",
    "@semapps/middlwares":"^0.1.4"
=======
    "@semapps/ldp": "^0.1.5",
    "@semapps/mime-types": "^0.1.5",
    "@semapps/triplestore": "^0.1.5"
>>>>>>> 849ea833
  },
  "publishConfig": {
    "access": "public"
  },
  "gitHead": "06cb2decdab424e8686a5d77cc3364fbf1912439"
}<|MERGE_RESOLUTION|>--- conflicted
+++ resolved
@@ -1,20 +1,14 @@
 {
   "name": "@semapps/webid",
-  "version": "0.1.5",
+  "version": "0.1.4",
   "description": "WebID service for SemApps",
   "license": "Apache-2.0",
   "author": "Virtual Assembly",
   "dependencies": {
-<<<<<<< HEAD
-    "@semapps/ldp": "^0.1.4",
-    "@semapps/mime-types": "^0.1.4",
-    "@semapps/triplestore": "^0.1.4",
-    "@semapps/middlwares":"^0.1.4"
-=======
     "@semapps/ldp": "^0.1.5",
     "@semapps/mime-types": "^0.1.5",
-    "@semapps/triplestore": "^0.1.5"
->>>>>>> 849ea833
+    "@semapps/triplestore": "^0.1.5",
+    "@semapps/middlwares":"^0.1.5"
   },
   "publishConfig": {
     "access": "public"
