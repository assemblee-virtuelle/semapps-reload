const { MoleculerError } = require('moleculer').Errors;
const jsonld = require('jsonld');
const constants = require('./../constants');

module.exports = {
  api: async function api(ctx) {
    const type = ctx.params.typeURL;
    const accept = ctx.meta.headers.accept;
    try {
      let body = await ctx.call('ldp.getByType', {
<<<<<<< HEAD
        type: type,
        webId: ctx.meta.webId || ''
=======
        type: type
>>>>>>> d88a35ad
      });
      ctx.meta.$responseType = accept;

      return body;
    } catch (e) {
      ctx.meta.$statusCode = e.code || 500;
      ctx.meta.$statusMessage = e.message;
    }
  },
  action: {
    visibility: 'public',
    params: {
      type: { type: 'string' },
      webId: { type: 'string', optional: true },
      accept: { type: 'string', optional: true }
    },
    async handler(ctx) {
      const accept = ctx.params.accept || (ctx.meta.headers ? ctx.meta.headers.accept : undefined);
      const webId = ctx.params.webId || (ctx.meta.headers ? ctx.meta.headers.webId : undefined);
      let result = await ctx.call('triplestore.query', {
        query: `
          ${this.getPrefixRdf()}
          CONSTRUCT {
            ?subject ?predicate ?object.
          }
          WHERE {
            ?subject rdf:type ${ctx.params.type} ;
              ?predicate ?object.
          }
              `,
        accept: 'ld+json'
      });
      result = await jsonld.compact(result, this.getPrefixJSON());
      const { '@graph': graph, '@context': context, ...other } = result;
      const contains = graph || (Object.keys(other).length === 0 ? [] : [other]);
      result = {
        '@context': result['@context'],
        '@id': `${this.settings.baseUrl}${ctx.params.typeURL}`,
        '@type': ['ldp:Container', 'ldp:BasicContainer'],
        'ldp:contains': contains
      };
      const negociatedAccept = this.negociateAccept(accept);

      if (negociatedAccept != constants.ACCEPT_MIME_TYPE_SUPPORTED.JSON) {
        result = await this.jsonldToTriples(result, accept);
      }
      return result;
    }
  }
};<|MERGE_RESOLUTION|>--- conflicted
+++ resolved
@@ -8,12 +8,7 @@
     const accept = ctx.meta.headers.accept;
     try {
       let body = await ctx.call('ldp.getByType', {
-<<<<<<< HEAD
-        type: type,
-        webId: ctx.meta.webId || ''
-=======
         type: type
->>>>>>> d88a35ad
       });
       ctx.meta.$responseType = accept;
 
