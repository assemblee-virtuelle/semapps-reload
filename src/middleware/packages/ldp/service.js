--- conflicted
+++ resolved
@@ -1,11 +1,11 @@
+const urlJoin = require('url-join');
 const LdpContainerService = require('./services/container');
 const LdpResourceService = require('./services/resource');
 const LdpCacheCleanerService = require('./services/cache-cleaner');
-const urlJoin = require('url-join');
 const getContainerRoutes = require('./routes/getContainerRoutes');
 const defaultContainerOptions = require('./services/container/defaultOptions');
 
-const LdpService = {
+module.exports = {
   name: 'ldp',
   settings: {
     baseUrl: null,
@@ -51,19 +51,7 @@
     }
   },
   actions: {
-<<<<<<< HEAD
     async getApiRoutes(ctx) {
-=======
-    getContainerOptions(ctx) {
-      const {uri} = ctx.params;
-      const containerOptions =
-          this.settings.containers.find(
-              container => typeof container !== 'string' && uri.startsWith(urlJoin(this.settings.baseUrl, container.path))
-          ) || {};
-      return {...this.settings.defaultContainerOptions, ...containerOptions};
-    },
-    getApiRoutes() {
->>>>>>> c7eb26e0
       let routes = [];
       await this.broker.waitForServices(['ldp.container']);
       // Associate all containers in settings with the LDP service
@@ -77,6 +65,4 @@
       return routes;
     }
   }
-}
-
-module.exports = LdpService;+};