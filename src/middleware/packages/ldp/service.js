'use strict';

const jsonld = require('jsonld');
const uuid = require('uuid/v1');
const rdfParser = require('rdf-parse').default;
const streamifyString = require('streamify-string');
const N3 = require('n3');

module.exports = {
  name: 'ldp',
  settings: {
    baseUrl: null,
    ontologies: []
  },
  dependencies: ['triplestore'],
  actions: {
    /*
     * Returns a container constructed by the middleware, making a SparQL query on the fly
     */
    async getByType(ctx) {
      let result = await ctx.call('triplestore.query', {
        query: `
          ${this.getPrefixRdf()}
          CONSTRUCT {
          	?subject ?predicate ?object.
          }
          WHERE {
          	?subject rdf:type ${ctx.params.typeURL} ;
            	?predicate ?object.
          }
              `,
        accept: 'json'
      });
      result = await jsonld.compact(result, this.getPrefixJSON());
      const { '@graph': graph, '@context': context, ...other } = result;

      const contains = graph || (Object.keys(other).length === 0 ? [] : [other]);

      result = {
        '@context': result['@context'],
        '@id': `${this.settings.baseUrl}${ctx.params.typeURL}`,
        '@type': ['ldp:Container', 'ldp:BasicContainer'],
        'ldp:contains': contains
      };

      if (!ctx.meta.headers.accept.includes('json')) {
        result = await this.jsonldToTriples(result, ctx.meta.headers.accept);
      }
      ctx.meta.$responseType = ctx.meta.headers.accept;
      return result;
    },
    async get(ctx) {
      const resourceUri =
        ctx.params.resourceUri || `${this.settings.baseUrl}${ctx.params.typeURL}/${ctx.params.resourceId}`;
      const triplesNb = await ctx.call('triplestore.countTripleOfSubject', {
        uri: resourceUri
      });

      if (triplesNb > 0) {
        ctx.meta.$responseType = ctx.meta.headers.accept;
        return await ctx.call('triplestore.query', {
          query: `
            ${this.getPrefixRdf()}
            CONSTRUCT
            WHERE {
              <${resourceUri}> ?predicate ?object.
            }
                `,
          accept: this.getAcceptHeader(ctx.meta.headers.accept)
        });
      } else {
        ctx.meta.$statusCode = 404;
      }
    },
    async post(ctx) {
<<<<<<< HEAD
      const { typeURL, ...body } = ctx.params;
      const slug = ctx.meta.headers.slug;
      const requiereId = this.generateId(typeURL, slug);
      let existingBegining = await ctx.call('triplestore.query', {
        query: `
          ${this.getPrefixRdf()}
          SELECT distinct ?uri
          WHERE {
            ?uri ?predicate ?object.
            FILTER regex(str(?uri), "^${requiereId}")
          }
              `,
        accept: 'json'
      });
      let counter = 0;
      if (existingBegining.length > 0) {
        counter = 1;
        existingBegining = existingBegining.map(r => r.uri.value);
        while (existingBegining.includes(requiereId.concat(counter))) {
          counter++;
        }
      }
      body['@id'] = requiereId.concat(counter > 0 ? counter.toString() : '');
=======
      const { typeURL, containerUri, slug, ...body } = ctx.params;
      body['@id'] = this.generateId(typeURL, containerUri, slug);
>>>>>>> 52fe44d3
      const out = await ctx.call('triplestore.insert', {
        resource: body,
        accept: 'json'
      });
      ctx.meta.$statusCode = 201;
      ctx.meta.$responseHeaders = {
        Location: body['@id'],
        Link: '<http://www.w3.org/ns/ldp#Resource>; rel="type"',
        'Content-Length': 0
      };
      return out;
    },
    async patch(ctx) {
      let { typeURL, resourceId, resourceUri, ...body } = ctx.params;
      if (!resourceUri) resourceUri = `${this.settings.baseUrl}${typeURL}/${resourceId}`;
      const triplesNb = await ctx.call('triplestore.countTripleOfSubject', { uri: resourceUri });
      if (triplesNb > 0) {
        body['@id'] = resourceUri;
        const out = await ctx.call('triplestore.patch', {
          resource: body
        });
        ctx.meta.$responseType = ctx.meta.headers.accept;
        ctx.meta.$statusCode = 204;
        ctx.meta.$responseHeaders = {
          Link: '<http://www.w3.org/ns/ldp#Resource>; rel="type"',
          'Content-Length': 0
        };
        return out;
      } else {
        ctx.meta.$statusCode = 404;
      }
    },
    async delete(ctx) {
      let { typeURL, resourceId, resourceUri } = ctx.params;
      if (!resourceUri) resourceUri = `${this.settings.baseUrl}${typeURL}/${resourceId}`;
      const triplesNb = await ctx.call('triplestore.countTripleOfSubject', {
        uri: resourceUri
      });
      if (triplesNb > 0) {
        const out = await ctx.call('triplestore.delete', {
          uri: resourceUri
        });
        ctx.meta.$responseType = ctx.meta.headers.accept;
        ctx.meta.$statusCode = 204;
        ctx.meta.$responseHeaders = {
          Link: '<http://www.w3.org/ns/ldp#Resource>; rel="type"',
          'Content-Length': 0
        };
        return out;
      } else {
        ctx.meta.$statusCode = 404;
      }
    },

    /*
     * Returns a LDP container persisted in the triple store
     * @param containerUri The full URI of the container
     */
    async standardContainer(ctx) {
      ctx.meta.$responseType = ctx.meta.headers.accept;

      return await ctx.call('triplestore.query', {
        query: `
          ${this.getPrefixRdf()}
          CONSTRUCT {
            ?container ldp:contains ?subject .
          	?subject ?predicate ?object .
          }
          WHERE {
            <${ctx.params.containerUri}>
                a ldp:BasicContainer ;
          	    ldp:contains ?subject .
          	?container ldp:contains ?subject .
            ?subject ?predicate ?object .
          }
              `,
        accept: this.getAcceptHeader(ctx.meta.headers.accept)
      });
    },
    /*
     * Attach an object to a standard container
     * @param objectUri The full URI of the object to store
     * @param containerUri The full URI of the container where to store the object
     */
    async attachToContainer(ctx) {
      const container = {
        '@context': 'http://www.w3.org/ns/ldp',
        id: ctx.params.containerUri,
        type: ['Container', 'BasicContainer'],
        contains: ctx.params.objectUri
      };

      return await ctx.call('triplestore.insert', {
        resource: container,
        accept: 'json'
      });
    }
  },
  methods: {
    generateId(type, containerUri, slug) {
      const id = slug || uuid().substring(0, 8);
      return containerUri ? `${containerUri}${id}` : `${this.settings.baseUrl}${type}/${id}`;
    },
    getAcceptHeader(accept) {
      switch (accept) {
        case 'text/turtle':
          return 'turtle';
        case 'application/n-triples':
          return 'triple';
        case 'application/ld+json':
          return 'json';
        default:
          throw new Error('Unknown accept parameter: ' + accept);
      }
    },
    getPrefixRdf() {
      return this.settings.ontologies.map(ontology => `PREFIX ${ontology.prefix}: <${ontology.url}>`).join('\n');
    },
    getPrefixJSON() {
      let pattern = {};
      this.settings.ontologies.forEach(ontology => (pattern[ontology.prefix] = ontology.url));
      return pattern;
    },
    getN3Type(accept) {
      switch (accept) {
        case 'application/n-triples':
          return 'N-Triples';
        case 'text/turtle':
          return 'Turtle';
        default:
          throw new Error('Unknown N3 content-type: ' + accept);
      }
    },
    jsonldToTriples(jsonLdObject, outputContentType) {
      return new Promise((resolve, reject) => {
        const textStream = streamifyString(JSON.stringify(jsonLdObject));
        const writer = new N3.Writer({
          prefixes: this.getPrefixJSON(),
          format: this.getN3Type(outputContentType)
        });
        rdfParser
          .parse(textStream, {
            contentType: 'application/ld+json'
          })
          .on('data', quad => {
            writer.addQuad(quad);
          })
          .on('error', error => console.error(error))
          .on('end', () => {
            writer.end((error, result) => {
              resolve(result);
            });
          });
      });
    }
  }
};<|MERGE_RESOLUTION|>--- conflicted
+++ resolved
@@ -73,34 +73,10 @@
       }
     },
     async post(ctx) {
-<<<<<<< HEAD
-      const { typeURL, ...body } = ctx.params;
-      const slug = ctx.meta.headers.slug;
-      const requiereId = this.generateId(typeURL, slug);
-      let existingBegining = await ctx.call('triplestore.query', {
-        query: `
-          ${this.getPrefixRdf()}
-          SELECT distinct ?uri
-          WHERE {
-            ?uri ?predicate ?object.
-            FILTER regex(str(?uri), "^${requiereId}")
-          }
-              `,
-        accept: 'json'
-      });
-      let counter = 0;
-      if (existingBegining.length > 0) {
-        counter = 1;
-        existingBegining = existingBegining.map(r => r.uri.value);
-        while (existingBegining.includes(requiereId.concat(counter))) {
-          counter++;
-        }
-      }
-      body['@id'] = requiereId.concat(counter > 0 ? counter.toString() : '');
-=======
-      const { typeURL, containerUri, slug, ...body } = ctx.params;
-      body['@id'] = this.generateId(typeURL, containerUri, slug);
->>>>>>> 52fe44d3
+      const { typeURL, containerUri, slugParam, ...body } = ctx.params;
+      const slug = slugParam || ctx.meta.headers.slug;
+      const generatedId = this.generateId(typeURL, containerUri, slug);
+      body['@id'] = await this.findUnusedUri(ctx, generatedId);
       const out = await ctx.call('triplestore.insert', {
         resource: body,
         accept: 'json'
@@ -203,6 +179,28 @@
     generateId(type, containerUri, slug) {
       const id = slug || uuid().substring(0, 8);
       return containerUri ? `${containerUri}${id}` : `${this.settings.baseUrl}${type}/${id}`;
+    },
+    async findUnusedUri(ctx, generatedId) {
+      let existingBegining = await ctx.call('triplestore.query', {
+        query: `
+          ${this.getPrefixRdf()}
+          SELECT distinct ?uri
+          WHERE {
+            ?uri ?predicate ?object.
+            FILTER regex(str(?uri), "^${generatedId}")
+          }
+              `,
+        accept: 'json'
+      });
+      let counter = 0;
+      if (existingBegining.length > 0) {
+        counter = 1;
+        existingBegining = existingBegining.map(r => r.uri.value);
+        while (existingBegining.includes(generatedId.concat(counter))) {
+          counter++;
+        }
+      }
+      return generatedId.concat(counter > 0 ? counter.toString() : '');
     },
     getAcceptHeader(accept) {
       switch (accept) {
