const { MoleculerError } = require('moleculer').Errors;
const { MIME_TYPES } = require('@semapps/mime-types');
const jsonld = require('jsonld');
const { getPrefixRdf, getPrefixJSON } = require('../../../utils');

module.exports = {
  api: async function api(ctx) {
    const { typeURL, id, containerUri } = ctx.params;
    const resourceUri = `${containerUri || this.settings.baseUrl + typeURL}/${id}`;
    const accept = ctx.meta.headers.accept || this.settings.defaultAccept;
    try {
      const body = await ctx.call('ldp.resource.get', {
        resourceUri,
        accept
      });
      ctx.meta.$responseType = accept;
      return body;
    } catch (e) {
      console.error(e);
      ctx.meta.$statusCode = e.code || 500;
      ctx.meta.$statusMessage = e.message;
    }
  },
  action: {
    visibility: 'public',
    params: {
      resourceUri: { type: 'string' },
      webId: { type: 'string', optional: true },
      accept: { type: 'string' },
      expand: { type: 'array', optional: true },
      jsonContext: { type: 'multi', rules: [{ type: 'array' }, { type: 'object' }, { type: 'string' }], optional: true }
    },
    async handler(ctx) {
<<<<<<< HEAD
      const resourceUri = ctx.params.resourceUri;
      const accept = ctx.params.accept;
      if (ctx.params.webId) {
        ctx.meta.webId = ctx.params.webId;
      }
      const triplesNb = await ctx.call('triplestore.countTriplesOfSubject', {
=======
      const { resourceUri, accept, webId, expand, jsonContext } = ctx.params;

      const triplesNb = await ctx.call('triplestore.countTripleOfSubject', {
>>>>>>> 1a2a92d6
        uri: resourceUri
      });

      if (triplesNb > 0) {
        let constructOptions = '',
          whereOptions = '';

        if (expand) {
          constructOptions = `?rO ?srP ?srO .`;
          whereOptions = `
            OPTIONAL {
              ?item ?propsToExpand ?rO .
              FILTER(?propsToExpand IN (${expand.join(', ')})) .
              # We don't want to expand URIs as it creates problems when compacting
              FILTER(!(isIRI(?rO))) .
              ?rO ?srP ?srO .
            }
          `;
        }

        let result = await ctx.call('triplestore.query', {
          query: `
            ${getPrefixRdf(this.settings.ontologies)}
            CONSTRUCT  {
              <${resourceUri}> ?rP ?rO .
              ${constructOptions}
            }
            WHERE {
              <${resourceUri}> ?rP ?rO .
              ${whereOptions}
            }
          `,
          accept,
          webId
        });

        // If we asked for JSON-LD, frame it using the correct context in order to have clean, consistent results
        if (accept === MIME_TYPES.JSON) {
          result = await jsonld.frame(result, {
            '@context': jsonContext || getPrefixJSON(this.settings.ontologies),
            '@id': resourceUri
          });

          // Remove the @graph as we have a single result
          result = {
            '@context': result['@context'],
            ...result['@graph'][0]
          };
        }

        return result;
      } else {
        throw new MoleculerError('Not found', 404, 'NOT_FOUND');
      }
    }
  }
};<|MERGE_RESOLUTION|>--- conflicted
+++ resolved
@@ -31,18 +31,9 @@
       jsonContext: { type: 'multi', rules: [{ type: 'array' }, { type: 'object' }, { type: 'string' }], optional: true }
     },
     async handler(ctx) {
-<<<<<<< HEAD
-      const resourceUri = ctx.params.resourceUri;
-      const accept = ctx.params.accept;
-      if (ctx.params.webId) {
-        ctx.meta.webId = ctx.params.webId;
-      }
-      const triplesNb = await ctx.call('triplestore.countTriplesOfSubject', {
-=======
       const { resourceUri, accept, webId, expand, jsonContext } = ctx.params;
 
       const triplesNb = await ctx.call('triplestore.countTripleOfSubject', {
->>>>>>> 1a2a92d6
         uri: resourceUri
       });
 
