const fs = require('fs');
const urlJoin = require('url-join');
const rdfParser = require('rdf-parse').default;
const streamifyString = require('streamify-string');
const { variable } = require('@rdfjs/data-model');
const { MIME_TYPES } = require('@semapps/mime-types');
const { MoleculerError } = require('moleculer').Errors;

// TODO put each method in a different file (problems with "this" not working)
module.exports = {
  async streamToFile(inputStream, filePath) {
    return new Promise((resolve, reject) => {
      const fileWriteStream = fs.createWriteStream(filePath);
      inputStream.pipe(fileWriteStream).on('finish', resolve).on('error', reject);
    });
  },
  async bodyToTriples(body, contentType) {
    if (contentType === MIME_TYPES.JSON) {
      return await this.broker.call('jsonld.toQuads', { input: body });
    }
    if (!(typeof body === 'string')) throw new MoleculerError('no body provided', 400, 'BAD_REQUEST');
    return new Promise((resolve, reject) => {
      const textStream = streamifyString(body);
      const res = [];
      rdfParser
        .parse(textStream, { contentType })
        .on('data', (quad) => res.push(quad))
        .on('error', (error) => reject(error))
        .on('end', () => resolve(res));
    });
  },
  // Filter out triples whose subject is not the resource itself
  // We don't want to update or delete resources with IDs
  filterOtherNamedNodes(triples, resourceUri) {
    return triples.filter(
      (triple) => !(triple.subject.termType === 'NamedNode' && triple.subject.value !== resourceUri),
    );
  },
  convertBlankNodesToVars(triples, blankNodesVarsMap) {
    return triples.map((triple) => {
      if (triple.subject.termType === 'BlankNode') {
        triple.subject = variable(triple.subject.value);
      }
      if (triple.object.termType === 'BlankNode') {
        triple.object = variable(triple.object.value);
      }
      return triple;
    });
  },
  // Exclude from triples1 the triples which also exist in triples2
  getTriplesDifference(triples1, triples2) {
    return triples1.filter((t1) => !triples2.some((t2) => t1.equals(t2)));
  },
  nodeToString(node) {
    switch (node.termType) {
      case 'Variable':
        return `?${node.value}`;
      case 'NamedNode':
        return `<${node.value}>`;
      case 'Literal':
        if (node.datatype.value === 'http://www.w3.org/2001/XMLSchema#string') {
          // Use triple quotes SPARQL notation to allow new lines and double quotes
          // See https://www.w3.org/TR/sparql11-query/#QSynLiterals
          return `'''${node.value}'''`;
        }
        return `"${node.value}"^^<${node.datatype.value}>`;

      default:
        throw new Error(`Unknown node type: ${node.termType}`);
    }
  },
  buildJsonVariable(identifier, triples) {
    const blankVariables = triples.filter((t) => t.subject.value.localeCompare(identifier) === 0);
    const json = {};
    let allIdentifiers = [identifier];
    for (const blankVariable of blankVariables) {
      if (blankVariable.object.termType === 'Variable') {
        const jsonVariable = this.buildJsonVariable(blankVariable.object.value, triples);
        json[blankVariable.predicate.value] = jsonVariable.json;
        allIdentifiers = allIdentifiers.concat(jsonVariable.allIdentifiers);
      } else {
        json[blankVariable.predicate.value] = blankVariable.object.value;
      }
    }
    return { json, allIdentifiers };
  },
  removeDuplicatedVariables(triples) {
    const roots = triples.filter((n) => n.object.termType === 'Variable' && n.subject.termType !== 'Variable');
    const rootsIdentifiers = roots.reduce((previousValue, currentValue) => {
      const result = previousValue;
      if (!result.find((i) => i.localeCompare(currentValue.object.value) === 0)) {
        result.push(currentValue.object.value);
      }
      return result;
    }, []);
    const rootsJson = [];
    for (const rootIdentifier of rootsIdentifiers) {
      const jsonVariable = this.buildJsonVariable(rootIdentifier, triples);
      rootsJson.push({
        rootIdentifier,
        stringified: JSON.stringify(jsonVariable.json),
        allIdentifiers: jsonVariable.allIdentifiers,
      });
    }
    const keepVariables = [];
    const duplicatedVariables = [];
    for (var rootJson of rootsJson) {
      if (keepVariables.find((kp) => kp.stringified.localeCompare(rootJson.stringified) === 0)) {
        duplicatedVariables.push(rootJson);
      } else {
        keepVariables.push(rootJson);
      }
    }
    const allRemovedIdentifiers = duplicatedVariables.map((dv) => dv.allIdentifiers).flat();
    const removedDuplicatedVariables = triples.filter(
      (t) => !allRemovedIdentifiers.includes(t.object.value) && !allRemovedIdentifiers.includes(t.subject.value),
    );
    return removedDuplicatedVariables;
  },
  triplesToString(triples) {
    return triples
      .map(
        (triple) =>
          `${this.nodeToString(triple.subject)} <${triple.predicate.value}> ${this.nodeToString(triple.object)} .`,
      )
      .join('\n');
  },
  bindNewBlankNodes(triples) {
    return triples.map((triple) => `BIND (BNODE() AS ?${triple.object.value}) .`).join('\n');
  },
<<<<<<< HEAD
=======
  async createDisassembly(ctx, disassembly, newData) {
    for (const disassemblyConfig of disassembly) {
      if (newData[disassemblyConfig.path]) {
        let disassemblyValue = newData[disassemblyConfig.path];
        if (!Array.isArray(disassemblyValue)) {
          disassemblyValue = [disassemblyValue];
        }
        const uriAdded = [];
        for (const resource of disassemblyValue) {
          const { id, ...resourceWithoutId } = resource;
          const newResourceUri = await ctx.call('ldp.container.post', {
            containerUri: disassemblyConfig.container,
            resource: {
              '@context': newData['@context'],
              ...resourceWithoutId,
            },
            contentType: MIME_TYPES.JSON,
            webId: 'system',
          });
          uriAdded.push({ '@id': newResourceUri, '@type': '@id' });
        }
        newData[disassemblyConfig.path] = uriAdded;
      }
    }
  },
  async updateDisassembly(ctx, disassembly, newData, oldData, method) {
    for (const disassemblyConfig of disassembly) {
      const uriAdded = [];
      const uriRemoved = [];
      let uriKept = [];

      const oldDisassemblyValue = defaultToArray(oldData[disassemblyConfig.path]) || [];
      const newDisassemblyValue = defaultToArray(newData[disassemblyConfig.path]) || [];

      const resourcesToAdd = newDisassemblyValue.filter(
        (t1) => !oldDisassemblyValue.some((t2) => (t1.id || t1['@id']) === (t2.id || t2['@id'])),
      );
      const resourcesToRemove = oldDisassemblyValue.filter(
        (t1) => !newDisassemblyValue.some((t2) => (t1.id || t1['@id']) === (t2.id || t2['@id'])),
      );
      const resourcesToKeep = oldDisassemblyValue.filter((t1) =>
        newDisassemblyValue.some((t2) => (t1.id || t1['@id']) === (t2.id || t2['@id'])),
      );

      if (resourcesToAdd) {
        for (const resource of resourcesToAdd) {
          delete resource.id;

          const newResourceUri = await ctx.call('ldp.container.post', {
            containerUri: disassemblyConfig.container,
            resource: {
              '@context': newData['@context'],
              ...resource,
            },
            contentType: MIME_TYPES.JSON,
            webId: 'system',
          });
          uriAdded.push({ '@id': newResourceUri, '@type': '@id' });
        }
      }

      if (method === 'PUT') {
        if (resourcesToRemove) {
          for (const resource of resourcesToRemove) {
            await ctx.call('ldp.resource.delete', {
              resourceUri: resource['@id'] || resource.id || resource,
              webId: 'system',
            });
            uriRemoved.push({ '@id': resource['@id'] || resource.id || resource, '@type': '@id' });
          }
        }

        if (resourcesToKeep) {
          uriKept = resourcesToKeep.map((r) => ({ '@id': r['@id'] || r.id || r, '@type': '@id' }));
        }
      } else if (method === 'PATCH') {
        uriKept = oldDisassemblyValue.map((r) => ({ '@id': r['@id'] || r.id || r, '@type': '@id' }));
      } else {
        throw new Error(`Unknown method ${method}`);
      }

      oldData[disassemblyConfig.path] = [...uriRemoved, ...uriKept];
      newData[disassemblyConfig.path] = [...uriKept, ...uriAdded];
    }
  },
  async deleteDisassembly(ctx, disassembly, resource) {
    for (const disassemblyConfig of disassembly) {
      if (resource[disassemblyConfig.path]) {
        let disassemblyValue = resource[disassemblyConfig.path];
        if (!Array.isArray(disassemblyValue)) {
          disassemblyValue = [disassemblyValue];
        }
        for (const resource of disassemblyValue) {
          await ctx.call('ldp.resource.delete', {
            resourceUri: resource['@id'] || resource.id || resource,
            webId: 'system',
          });
        }
      }
    }
  },
>>>>>>> 35db809f
  isRemoteUri(uri, dataset) {
    if (this.settings.podProvider && !dataset)
      throw new Error(`Unable to know if ${uri} is remote. In Pod provider config, the dataset must be provided`);
    return (
      !urlJoin(uri, '/').startsWith(this.settings.baseUrl) ||
      (this.settings.podProvider && !urlJoin(uri, '/').startsWith(`${urlJoin(this.settings.baseUrl, dataset)}/`))
    );
  },
};<|MERGE_RESOLUTION|>--- conflicted
+++ resolved
@@ -128,110 +128,6 @@
   bindNewBlankNodes(triples) {
     return triples.map((triple) => `BIND (BNODE() AS ?${triple.object.value}) .`).join('\n');
   },
-<<<<<<< HEAD
-=======
-  async createDisassembly(ctx, disassembly, newData) {
-    for (const disassemblyConfig of disassembly) {
-      if (newData[disassemblyConfig.path]) {
-        let disassemblyValue = newData[disassemblyConfig.path];
-        if (!Array.isArray(disassemblyValue)) {
-          disassemblyValue = [disassemblyValue];
-        }
-        const uriAdded = [];
-        for (const resource of disassemblyValue) {
-          const { id, ...resourceWithoutId } = resource;
-          const newResourceUri = await ctx.call('ldp.container.post', {
-            containerUri: disassemblyConfig.container,
-            resource: {
-              '@context': newData['@context'],
-              ...resourceWithoutId,
-            },
-            contentType: MIME_TYPES.JSON,
-            webId: 'system',
-          });
-          uriAdded.push({ '@id': newResourceUri, '@type': '@id' });
-        }
-        newData[disassemblyConfig.path] = uriAdded;
-      }
-    }
-  },
-  async updateDisassembly(ctx, disassembly, newData, oldData, method) {
-    for (const disassemblyConfig of disassembly) {
-      const uriAdded = [];
-      const uriRemoved = [];
-      let uriKept = [];
-
-      const oldDisassemblyValue = defaultToArray(oldData[disassemblyConfig.path]) || [];
-      const newDisassemblyValue = defaultToArray(newData[disassemblyConfig.path]) || [];
-
-      const resourcesToAdd = newDisassemblyValue.filter(
-        (t1) => !oldDisassemblyValue.some((t2) => (t1.id || t1['@id']) === (t2.id || t2['@id'])),
-      );
-      const resourcesToRemove = oldDisassemblyValue.filter(
-        (t1) => !newDisassemblyValue.some((t2) => (t1.id || t1['@id']) === (t2.id || t2['@id'])),
-      );
-      const resourcesToKeep = oldDisassemblyValue.filter((t1) =>
-        newDisassemblyValue.some((t2) => (t1.id || t1['@id']) === (t2.id || t2['@id'])),
-      );
-
-      if (resourcesToAdd) {
-        for (const resource of resourcesToAdd) {
-          delete resource.id;
-
-          const newResourceUri = await ctx.call('ldp.container.post', {
-            containerUri: disassemblyConfig.container,
-            resource: {
-              '@context': newData['@context'],
-              ...resource,
-            },
-            contentType: MIME_TYPES.JSON,
-            webId: 'system',
-          });
-          uriAdded.push({ '@id': newResourceUri, '@type': '@id' });
-        }
-      }
-
-      if (method === 'PUT') {
-        if (resourcesToRemove) {
-          for (const resource of resourcesToRemove) {
-            await ctx.call('ldp.resource.delete', {
-              resourceUri: resource['@id'] || resource.id || resource,
-              webId: 'system',
-            });
-            uriRemoved.push({ '@id': resource['@id'] || resource.id || resource, '@type': '@id' });
-          }
-        }
-
-        if (resourcesToKeep) {
-          uriKept = resourcesToKeep.map((r) => ({ '@id': r['@id'] || r.id || r, '@type': '@id' }));
-        }
-      } else if (method === 'PATCH') {
-        uriKept = oldDisassemblyValue.map((r) => ({ '@id': r['@id'] || r.id || r, '@type': '@id' }));
-      } else {
-        throw new Error(`Unknown method ${method}`);
-      }
-
-      oldData[disassemblyConfig.path] = [...uriRemoved, ...uriKept];
-      newData[disassemblyConfig.path] = [...uriKept, ...uriAdded];
-    }
-  },
-  async deleteDisassembly(ctx, disassembly, resource) {
-    for (const disassemblyConfig of disassembly) {
-      if (resource[disassemblyConfig.path]) {
-        let disassemblyValue = resource[disassemblyConfig.path];
-        if (!Array.isArray(disassemblyValue)) {
-          disassemblyValue = [disassemblyValue];
-        }
-        for (const resource of disassemblyValue) {
-          await ctx.call('ldp.resource.delete', {
-            resourceUri: resource['@id'] || resource.id || resource,
-            webId: 'system',
-          });
-        }
-      }
-    }
-  },
->>>>>>> 35db809f
   isRemoteUri(uri, dataset) {
     if (this.settings.podProvider && !dataset)
       throw new Error(`Unable to know if ${uri} is remote. In Pod provider config, the dataset must be provided`);
