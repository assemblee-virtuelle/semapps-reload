--- conflicted
+++ resolved
@@ -7,55 +7,32 @@
 const { defaultToArray } = require('../../utils');
 
 const cleanDisassemblyPerdicate = v => {
-  if(typeof v.origin === 'string' || v.origin instanceof String){
+  if (typeof v.origin === 'string' || v.origin instanceof String) {
     return {
       origin: v,
-<<<<<<< HEAD
       clean: {
-        "@id": v,
-        "@type": "@id"
-      }
-    }
-  }
-  else{
+        '@id': v,
+        '@type': '@id'
+      }
+    };
+  } else {
     if (v.id != undefined) {
       const out = {
         origin: v,
         clean: {
           ...v,
-          "@id": v.id
-        }
-      }
+          '@id': v.id
+        }
+      };
 
       delete out.clean.id;
       return out;
-    }else{
+    } else {
       return {
         origin: v,
         clean: v
-=======
-      clean: v
-    };
-  } else if (v.id != undefined) {
-    const out = {
-      origin: v,
-      clean: {
-        ...v,
-        '@id': v.id
-      }
-    };
-
-    delete out.clean.id;
-    return out;
-  } else {
-    return {
-      origin: v,
-      clean: {
-        '@id': v,
-        '@type': '@id'
->>>>>>> c3ed5da6
-      }
-    };
+      };
+    }
   }
 };
 
