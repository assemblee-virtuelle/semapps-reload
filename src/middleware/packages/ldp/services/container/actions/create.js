--- conflicted
+++ resolved
@@ -16,11 +16,7 @@
     });
 
     // setting some perms on the container.
-<<<<<<< HEAD
-    const webId = ctx.meta.webId;
-=======
     const webId = ctx.meta.webId || 'anon';
->>>>>>> b4997fa8
 
     let newRights = {};
     if (webId == 'anon') {
