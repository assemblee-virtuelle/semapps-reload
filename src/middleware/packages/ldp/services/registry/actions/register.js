const urlJoin = require('url-join');
const pathJoin = require('path').join;
const { pathToRegexp } = require('path-to-regexp');
const { arrayOf } = require('../../../utils');

module.exports = {
  visibility: 'public',
  params: {
    path: { type: 'string', optional: true },
    fullPath: { type: 'string', optional: true },
    name: { type: 'string', optional: true },
    accept: { type: 'string', optional: true },
    acceptedTypes: { type: 'multi', rules: [{ type: 'array' }, { type: 'string' }], optional: true },
    permissions: { type: 'object', optional: true },
    excludeFromMirror: { type: 'boolean', optional: true },
    newResourcesPermissions: { type: 'multi', rules: [{ type: 'object' }, { type: 'function' }], optional: true },
    controlledActions: { type: 'object', optional: true },
    readOnly: { type: 'boolean', optional: true }
  },
  async handler(ctx) {
    let { path, acceptedTypes, fullPath, name, podsContainer, ...options } = ctx.params;
    acceptedTypes = arrayOf(acceptedTypes);

    // If no path is provided, automatically find it based on the acceptedTypes
    if (!path) {
      if (acceptedTypes.length !== 1) {
        throw new Error(
          'If no path is set for the ControlledContainerMixin, you must set one (and only one) acceptedTypes'
        );
      }
      path = await ctx.call('ldp.container.getPath', { resourceType: acceptedTypes[0] });
      this.logger.debug(`Automatically generated the path ${path} for resource type ${acceptedTypes[0]}`);
    }

    if (!fullPath) fullPath = path;
    if (!name) name = path;

    if (options.jsonContext) {
      throw new Error('The jsonContext container option has been deprecated, please remove it');
    }

    // Ignore undefined options
    Object.keys(options).forEach(key => (options[key] === undefined || options[key] === null) && delete options[key]);

    if (podsContainer === true) {
      // Skip container creation for the root PODs container (it is not a real LDP container since no dataset have these data)
    } else if (this.settings.podProvider) {
      // 1. Ensure the container has been created for each user
      const accounts = await ctx.call('auth.account.find');
      for (const account of accounts) {
        if (!account.podUri) throw new Error(`The podUri is not defined for account ${account.username}`);
        ctx.meta.dataset = account.username;
        const containerUri = urlJoin(account.podUri, path);
        await this.createAndAttachContainer(ctx, containerUri, path, options);
      }

      // TODO see if we can base ourselves on a general config for the POD data path
      fullPath = pathJoin('/:username([^/.][^/]+)', 'data', path);
    } else {
      // Ensure the container has been created
      const containerUri = urlJoin(this.settings.baseUrl, path);
      await this.createAndAttachContainer(ctx, containerUri, path, options);
    }

    const pathRegex = pathToRegexp(fullPath);

    // Save the options
    this.registeredContainers[name] = { path, fullPath, pathRegex, name, acceptedTypes, ...options };

<<<<<<< HEAD
    ctx.emit(
      'ldp.registry.registered',
      { container: this.registeredContainers[name] },
      { meta: { webId: null, dataset: null } }
    );
=======
    ctx.emit('ldp.registry.registered', { container: this.registeredContainers[name] }, { meta: { webId: null } });
>>>>>>> 4f86a556

    return this.registeredContainers[name];
  }
};<|MERGE_RESOLUTION|>--- conflicted
+++ resolved
@@ -67,15 +67,11 @@
     // Save the options
     this.registeredContainers[name] = { path, fullPath, pathRegex, name, acceptedTypes, ...options };
 
-<<<<<<< HEAD
     ctx.emit(
       'ldp.registry.registered',
       { container: this.registeredContainers[name] },
       { meta: { webId: null, dataset: null } }
     );
-=======
-    ctx.emit('ldp.registry.registered', { container: this.registeredContainers[name] }, { meta: { webId: null } });
->>>>>>> 4f86a556
 
     return this.registeredContainers[name];
   }
