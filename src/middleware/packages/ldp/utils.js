--- conflicted
+++ resolved
@@ -24,8 +24,7 @@
   return !urlJoin(resourceUri, '/').startsWith(baseUrl);
 };
 
-<<<<<<< HEAD
-const buildBlankNodesQuery = (depth) => {
+const buildBlankNodesQuery = depth => {
   let construct = '';
   let where = '';
   if (depth > 0) {
@@ -43,78 +42,6 @@
     }
   }
   return { construct, where };
-=======
-// Transform ['ont:predicate1/ont:predicate2'] to ['ont:predicate1', 'ont:predicate1/ont:predicate2']
-const extractNodes = predicates => {
-  const nodes = [];
-  if (predicates) {
-    for (const predicate of predicates) {
-      if (predicate.includes('/')) {
-        const nodeNames = predicate.split('/');
-        for (let i = 1; i <= nodeNames.length; i++) {
-          nodes.push(nodeNames.slice(0, i).join('/'));
-        }
-      } else {
-        nodes.push(predicate);
-      }
-    }
-  }
-  return nodes;
-};
-
-const generateSparqlVarName = node =>
-  crypto
-    .createHash('md5')
-    .update(node)
-    .digest('hex');
-
-const getParentNode = node => node.includes('/') && node.split('/')[0];
-
-const getPredicate = node => (node.includes('/') ? node.split('/')[1] : node);
-
-const buildOptionalQuery = (queries, parentNode = false) =>
-  queries
-    .filter(q => q.parentNode === parentNode)
-    .map(
-      q => `
-      OPTIONAL { 
-        ${q.query}
-        ${q.filter}
-        ${buildOptionalQuery(queries, q.node)}
-      }
-    `
-    )
-    .join('\n');
-
-const buildDereferenceQuery = predicates => {
-  const queries = [];
-  const nodes = extractNodes(predicates);
-
-  if (nodes && nodes.length) {
-    for (const node of nodes) {
-      const parentNode = getParentNode(node);
-      const predicate = getPredicate(node);
-      const varName = generateSparqlVarName(node);
-      const parentVarName = parentNode ? generateSparqlVarName(parentNode) : '1';
-
-      queries.push({
-        node,
-        parentNode,
-        query: `?s${parentVarName} ${predicate} ?s${varName} .\n?s${varName} ?p${varName} ?o${varName} .`,
-        filter: `FILTER(isBLANK(?s${varName})) .`
-      });
-    }
-
-    return {
-      construct: queries.map(q => q.query).join('\n'),
-      where: buildOptionalQuery(queries)
-    };
-  }
-  return {
-    construct: '',
-    where: ''
-  };
->>>>>>> 07fb3c5d
 };
 
 const buildFiltersQuery = filters => {
