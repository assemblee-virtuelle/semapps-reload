--- conflicted
+++ resolved
@@ -48,16 +48,12 @@
     for (const [predicate, parent] of Object.entries(flattenedPredicates)) {
       const varName = generateSparqlVarName(predicate);
       const parentVarName = parent === 'root' ? '1' : generateSparqlVarName(parent);
-<<<<<<< HEAD
-      const query = `
-=======
 
       // Group queries by parent, so that we can group WHERE triples in the same OPTIONAL tag
       const groupKey = parent === 'root' ? predicate : parent;
       if (!queries[groupKey]) queries[groupKey] = [];
 
       queries[groupKey].push(`
->>>>>>> 10c20732
         ?s${parentVarName} ${predicate} ?s${varName} .
         ?s${varName} ?p${varName} ?o${varName} .
       `);
