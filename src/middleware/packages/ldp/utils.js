const urlJoin = require('url-join');

function getAclUriFromResourceUri(baseUrl, resourceUri) {
  return urlJoin(baseUrl, resourceUri.replace(baseUrl, baseUrl.endsWith('/') ? '_acl/' : '_acl'));
}

const regexPrefix = new RegExp('^@prefix ([\\w-]*: +<.*>) .', 'gm');

const regexProtocolAndHostAndPort = new RegExp('^http(s)?:\\/\\/([\\w-\\.:]*)');

function createFragmentURL(baseUrl, serverUrl) {
  let fragment = 'me';
  const res = serverUrl.match(regexProtocolAndHostAndPort);
  if (res) fragment = res[2].replace('-', '_').replace('.', '_').replace(':', '_');

  return urlJoin(baseUrl, `#${fragment}`);
}

const isMirror = (resourceUri, baseUrl) => {
  return !urlJoin(resourceUri, '/').startsWith(baseUrl);
};

<<<<<<< HEAD
const buildBlankNodesQuery = (depth) => {
  const BASE_QUERY = '?s1 ?p1 ?o1 .';
  let construct = BASE_QUERY;
  let where = '';
  if (depth > 0) {
    let whereQueries = [];
    whereQueries.push([BASE_QUERY]);
    for (let i = 1; i <= depth; i++) {
      construct += `\r\n?o${i} ?p${i + 1} ?o${i + 1} .`;
      whereQueries.push([
        ...whereQueries[whereQueries.length - 1],
        `FILTER((isBLANK(?o${i}))) .`,
        `?o${i} ?p${i + 1} ?o${i + 1} .`,
      ]);
=======
// Transform ['ont:predicate1/ont:predicate2'] to ['ont:predicate1', 'ont:predicate1/ont:predicate2']
const extractNodes = predicates => {
  const nodes = [];
  if (predicates) {
    for (const predicate of predicates) {
      if (predicate.includes('/')) {
        const nodeNames = predicate.split('/');
        for (let i = 1; i <= nodeNames.length; i++) {
          nodes.push(nodeNames.slice(0, i).join('/'));
        }
      } else {
        nodes.push(predicate);
      }
    }
  }
  return nodes;
};

const generateSparqlVarName = node => crypto.createHash('md5').update(node).digest('hex');

const getParentNode = node => node.includes('/') && node.split('/')[0];

const getPredicate = node => (node.includes('/') ? node.split('/')[1] : node);

const buildOptionalQuery = (queries, parentNode = false) =>
  queries
    .filter(q => q.parentNode === parentNode)
    .map(
      q => `
      OPTIONAL { 
        ${q.query}
        ${q.filter}
        ${buildOptionalQuery(queries, q.node)}
      }
    `
    )
    .join('\n');

const buildDereferenceQuery = predicates => {
  const queries = [];
  const nodes = extractNodes(predicates);

  if (nodes && nodes.length) {
    for (const node of nodes) {
      const parentNode = getParentNode(node);
      const predicate = getPredicate(node);
      const varName = generateSparqlVarName(node);
      const parentVarName = parentNode ? generateSparqlVarName(parentNode) : '1';

      queries.push({
        node,
        parentNode,
        query: `?s${parentVarName} ${predicate} ?s${varName} .\n?s${varName} ?p${varName} ?o${varName} .`,
        filter: `FILTER(isBLANK(?s${varName})) .`
      });
>>>>>>> db87021f
    }
    where = `{\r\n${whereQueries.map((q1) => q1.join('\r\n')).join('\r\n} UNION {\r\n')}\r\n}`;
  } else if (depth === 0) {
    where = BASE_QUERY;
  } else {
    throw new Error('The depth of buildBlankNodesQuery should be 0 or more');
  }
  return { construct, where };
};

const buildFiltersQuery = (filters) => {
  let where = '';
  if (filters) {
    Object.keys(filters).forEach((predicate, i) => {
      if (filters[predicate]) {
        where += `
          FILTER EXISTS { ?s1 ${predicate.startsWith('http') ? `<${predicate}>` : predicate} ${
            filters[predicate].startsWith('http') ? `<${filters[predicate]}>` : `"${filters[predicate]}"`
          } } .
        `;
      } else {
        where += `
          FILTER NOT EXISTS { ?s1 ${predicate.startsWith('http') ? `<${predicate}>` : predicate} ?unwanted${i} } .
        `;
      }
    });
  }
  return { where };
};

const getPrefixRdf = (ontologies) => {
  return ontologies.map((ontology) => `PREFIX ${ontology.prefix}: <${ontology.url}>`).join('\n');
};

const getPrefixJSON = (ontologies) => {
  const pattern = {};
  ontologies.forEach((ontology) => (pattern[ontology.prefix] = ontology.url));
  return pattern;
};

// Replace a full URI with a prefix
const usePrefix = (uri, ontologies) => {
  if (!uri.startsWith('http')) return uri; // If it is already prefixed
  const ontology = ontologies.find((o) => uri.startsWith(o.url));
  return uri.replace(ontology.url, `${ontology.prefix}:`);
};

// Replace a full URI with a prefix
const useFullURI = (prefixedUri, ontologies) => {
  if (prefixedUri.startsWith('http')) return prefixedUri; // If it is already a full URI
  const [prefix] = prefixedUri.split(':');
  const ontology = ontologies.find((o) => o.prefix === prefix);
  return prefixedUri.replace(`${ontology.prefix}:`, ontology.url);
};

const getSlugFromUri = (uri) => uri.match(new RegExp(`.*/(.*)`))[1];

/** @deprecated Use the ldp.resource.getContainers action instead */
const getContainerFromUri = (uri) => uri.match(new RegExp(`(.*)/.*`))[1];

const getParentContainerUri = (uri) => uri.match(new RegExp(`(.*)/.*`))[1];

// Transforms "http://localhost:3000/dataset/data" to "dataset"
const getDatasetFromUri = (uri) => {
  const path = new URL(uri).pathname;
  const parts = path.split('/');
  if (parts.length > 1) return parts[1];
};

const hasType = (resource, type) => {
  const resourceType = resource.type || resource['@type'];
  return Array.isArray(resourceType) ? resourceType.includes(type) : resourceType === type;
};

const isContainer = (resource) => hasType(resource, 'ldp:Container');

const defaultToArray = (value) => (!value ? undefined : Array.isArray(value) ? value : [value]);

const delay = (t) => new Promise((resolve) => setTimeout(resolve, t));

module.exports = {
  buildBlankNodesQuery,
  buildFiltersQuery,
  getPrefixRdf,
  getPrefixJSON,
  usePrefix,
  useFullURI,
  getSlugFromUri,
  getContainerFromUri,
  getParentContainerUri,
  getDatasetFromUri,
  hasType,
  isContainer,
  defaultToArray,
  delay,
  getAclUriFromResourceUri,
  isMirror,
  createFragmentURL,
  regexPrefix,
  regexProtocolAndHostAndPort,
};<|MERGE_RESOLUTION|>--- conflicted
+++ resolved
@@ -20,8 +20,7 @@
   return !urlJoin(resourceUri, '/').startsWith(baseUrl);
 };
 
-<<<<<<< HEAD
-const buildBlankNodesQuery = (depth) => {
+const buildBlankNodesQuery = depth => {
   const BASE_QUERY = '?s1 ?p1 ?o1 .';
   let construct = BASE_QUERY;
   let where = '';
@@ -33,67 +32,10 @@
       whereQueries.push([
         ...whereQueries[whereQueries.length - 1],
         `FILTER((isBLANK(?o${i}))) .`,
-        `?o${i} ?p${i + 1} ?o${i + 1} .`,
+        `?o${i} ?p${i + 1} ?o${i + 1} .`
       ]);
-=======
-// Transform ['ont:predicate1/ont:predicate2'] to ['ont:predicate1', 'ont:predicate1/ont:predicate2']
-const extractNodes = predicates => {
-  const nodes = [];
-  if (predicates) {
-    for (const predicate of predicates) {
-      if (predicate.includes('/')) {
-        const nodeNames = predicate.split('/');
-        for (let i = 1; i <= nodeNames.length; i++) {
-          nodes.push(nodeNames.slice(0, i).join('/'));
-        }
-      } else {
-        nodes.push(predicate);
-      }
     }
-  }
-  return nodes;
-};
-
-const generateSparqlVarName = node => crypto.createHash('md5').update(node).digest('hex');
-
-const getParentNode = node => node.includes('/') && node.split('/')[0];
-
-const getPredicate = node => (node.includes('/') ? node.split('/')[1] : node);
-
-const buildOptionalQuery = (queries, parentNode = false) =>
-  queries
-    .filter(q => q.parentNode === parentNode)
-    .map(
-      q => `
-      OPTIONAL { 
-        ${q.query}
-        ${q.filter}
-        ${buildOptionalQuery(queries, q.node)}
-      }
-    `
-    )
-    .join('\n');
-
-const buildDereferenceQuery = predicates => {
-  const queries = [];
-  const nodes = extractNodes(predicates);
-
-  if (nodes && nodes.length) {
-    for (const node of nodes) {
-      const parentNode = getParentNode(node);
-      const predicate = getPredicate(node);
-      const varName = generateSparqlVarName(node);
-      const parentVarName = parentNode ? generateSparqlVarName(parentNode) : '1';
-
-      queries.push({
-        node,
-        parentNode,
-        query: `?s${parentVarName} ${predicate} ?s${varName} .\n?s${varName} ?p${varName} ?o${varName} .`,
-        filter: `FILTER(isBLANK(?s${varName})) .`
-      });
->>>>>>> db87021f
-    }
-    where = `{\r\n${whereQueries.map((q1) => q1.join('\r\n')).join('\r\n} UNION {\r\n')}\r\n}`;
+    where = `{\r\n${whereQueries.map(q1 => q1.join('\r\n')).join('\r\n} UNION {\r\n')}\r\n}`;
   } else if (depth === 0) {
     where = BASE_QUERY;
   } else {
@@ -102,7 +44,7 @@
   return { construct, where };
 };
 
-const buildFiltersQuery = (filters) => {
+const buildFiltersQuery = filters => {
   let where = '';
   if (filters) {
     Object.keys(filters).forEach((predicate, i) => {
@@ -122,20 +64,20 @@
   return { where };
 };
 
-const getPrefixRdf = (ontologies) => {
-  return ontologies.map((ontology) => `PREFIX ${ontology.prefix}: <${ontology.url}>`).join('\n');
+const getPrefixRdf = ontologies => {
+  return ontologies.map(ontology => `PREFIX ${ontology.prefix}: <${ontology.url}>`).join('\n');
 };
 
-const getPrefixJSON = (ontologies) => {
+const getPrefixJSON = ontologies => {
   const pattern = {};
-  ontologies.forEach((ontology) => (pattern[ontology.prefix] = ontology.url));
+  ontologies.forEach(ontology => (pattern[ontology.prefix] = ontology.url));
   return pattern;
 };
 
 // Replace a full URI with a prefix
 const usePrefix = (uri, ontologies) => {
   if (!uri.startsWith('http')) return uri; // If it is already prefixed
-  const ontology = ontologies.find((o) => uri.startsWith(o.url));
+  const ontology = ontologies.find(o => uri.startsWith(o.url));
   return uri.replace(ontology.url, `${ontology.prefix}:`);
 };
 
@@ -143,19 +85,19 @@
 const useFullURI = (prefixedUri, ontologies) => {
   if (prefixedUri.startsWith('http')) return prefixedUri; // If it is already a full URI
   const [prefix] = prefixedUri.split(':');
-  const ontology = ontologies.find((o) => o.prefix === prefix);
+  const ontology = ontologies.find(o => o.prefix === prefix);
   return prefixedUri.replace(`${ontology.prefix}:`, ontology.url);
 };
 
-const getSlugFromUri = (uri) => uri.match(new RegExp(`.*/(.*)`))[1];
+const getSlugFromUri = uri => uri.match(new RegExp(`.*/(.*)`))[1];
 
 /** @deprecated Use the ldp.resource.getContainers action instead */
-const getContainerFromUri = (uri) => uri.match(new RegExp(`(.*)/.*`))[1];
+const getContainerFromUri = uri => uri.match(new RegExp(`(.*)/.*`))[1];
 
-const getParentContainerUri = (uri) => uri.match(new RegExp(`(.*)/.*`))[1];
+const getParentContainerUri = uri => uri.match(new RegExp(`(.*)/.*`))[1];
 
 // Transforms "http://localhost:3000/dataset/data" to "dataset"
-const getDatasetFromUri = (uri) => {
+const getDatasetFromUri = uri => {
   const path = new URL(uri).pathname;
   const parts = path.split('/');
   if (parts.length > 1) return parts[1];
@@ -166,11 +108,11 @@
   return Array.isArray(resourceType) ? resourceType.includes(type) : resourceType === type;
 };
 
-const isContainer = (resource) => hasType(resource, 'ldp:Container');
+const isContainer = resource => hasType(resource, 'ldp:Container');
 
-const defaultToArray = (value) => (!value ? undefined : Array.isArray(value) ? value : [value]);
+const defaultToArray = value => (!value ? undefined : Array.isArray(value) ? value : [value]);
 
-const delay = (t) => new Promise((resolve) => setTimeout(resolve, t));
+const delay = t => new Promise(resolve => setTimeout(resolve, t));
 
 module.exports = {
   buildBlankNodesQuery,
@@ -191,5 +133,5 @@
   isMirror,
   createFragmentURL,
   regexPrefix,
-  regexProtocolAndHostAndPort,
+  regexProtocolAndHostAndPort
 };